/-
Copyright (c) 2024 ArkLib Contributors. All rights reserved.
Released under Apache 2.0 license as described in the file LICENSE.
Authors: Quang Dao, Katerina Hristova, František Silváši, Julian Sutherland, Ilia Vlasov
-/

import ArkLib.Data.Fin.Basic
import ArkLib.Data.CodingTheory.Prelims
import Mathlib.Algebra.Polynomial.Roots
import Mathlib.Analysis.InnerProductSpace.PiL2
import Mathlib.Data.ENat.Lattice
import Mathlib.InformationTheory.Hamming
import Mathlib.Tactic.Qify
import Mathlib.Topology.MetricSpace.Infsep


/-!
  # Basics of Coding Theory

  We define a general code `C` to be a subset of `n → R` for some finite index set `n` and some
  target type `R`.

  We can then specialize this notion to various settings. For `[CommSemiring R]`, we define a linear
  code to be a linear subspace of `n → R`. We also define the notion of generator matrix and
  (parity) check matrix.

  ## Main Definitions

  - `dist C`: The Hamming distance of a code `C`, defined as the infimum (in `ℕ∞`) of the
    Hamming distances between any two distinct elements of `C`. This is noncomputable.

  - `dist' C`: A computable version of `dist C`, assuming `C` is a `Fintype`.

  We define the block length, rate, and distance of `C`. We prove simple properties of linear codes
  such as the singleton bound.
-/


variable {n : Type*} [Fintype n] {R : Type*} [DecidableEq R]

namespace Code

-- Notation for Hamming distance
notation "Δ₀(" u ", " v ")" => hammingDist u v

notation "‖" u "‖₀" => hammingNorm u

/-- The Hamming distance of a code `C` is the minimum Hamming distance between any two distinct
  elements of the code.
We formalize this as the infimum `sInf` over all `d : ℕ` such that there exist `u v : n → R` in the
code with `u ≠ v` and `hammingDist u v ≤ d`. If none exists, then we define the distance to be `0`.
-/
noncomputable def dist (C : Set (n → R)) : ℕ :=
  sInf {d | ∃ u ∈ C, ∃ v ∈ C, u ≠ v ∧ Δ₀( u, v ) ≤ d}

-- TODO: rewrite this file using existing `(e)infsep` definitions

instance : EDist (n → R) where
  edist := fun u v => hammingDist u v

instance : Dist (n → R) where
  dist := fun u v => hammingDist u v

noncomputable def eCodeDistNew (C : Set (n → R)) : ENNReal := C.einfsep

noncomputable def codeDistNew (C : Set (n → R)) : ℝ := C.infsep

notation "‖" C "‖₀" => dist C

/-- The distance from a vector `u` to a code `C` is the minimum Hamming distance between `u`
and any element of `C`. -/
noncomputable def distFromCode (u : n → R) (C : Set (n → R)) : ℕ∞ :=
  sInf {d | ∃ v ∈ C, hammingDist u v ≤ d}

notation "Δ₀(" u ", " C ")" => distFromCode u C

noncomputable def minDist (C : Set (n → R)) : ℕ :=
  sInf {d | ∃ u ∈ C, ∃ v ∈ C, u ≠ v ∧ hammingDist u v = d}

@[simp]
theorem dist_empty : ‖ (∅ : Set (n → R) ) ‖₀ = 0 := by simp [dist]

@[simp]
theorem dist_subsingleton {C : Set (n → R)} [Subsingleton C] : ‖C‖₀ = 0 := by
  simp only [Code.dist]
  have {d : ℕ} : (∃ u ∈ C, ∃ v ∈ C, u ≠ v ∧ hammingDist u v ≤ d) = False := by
    have h := @Subsingleton.allEq C _
    simp_all; intro a ha b hb hab
    have hEq : a = b := h a ha b hb
    simp_all
  have : {d | ∃ u ∈ C, ∃ v ∈ C, u ≠ v ∧ hammingDist u v ≤ d} = (∅ : Set ℕ) := by
    apply Set.eq_empty_iff_forall_notMem.mpr
    simp [this]
  simp [this]

@[simp]
theorem dist_le_card (C : Set (n → R)) : dist C ≤ Fintype.card n := by
  by_cases h : Subsingleton C
  · simp
  · simp at h
    unfold Set.Nontrivial at h
    obtain ⟨u, hu, v, hv, huv⟩ := h
    refine Nat.sInf_le ?_
    simp
    refine ⟨u, And.intro hu ⟨v, And.intro hv ⟨huv, hammingDist_le_card_fintype⟩⟩⟩

/-- If `u` and `v` are two codewords of `C` with distance less than `dist C`,
then they are the same. -/
theorem eq_of_lt_dist {C : Set (n → R)} {u v : n → R} (hu : u ∈ C) (hv : v ∈ C)
    (huv : Δ₀(u, v) < ‖C‖₀) : u = v := by
  simp only [dist] at huv
  by_contra hNe
  push_neg at hNe
  revert huv
  simp
  refine Nat.sInf_le ?_
  simp only [Set.mem_setOf_eq]
  refine ⟨u, And.intro hu ⟨v, And.intro hv ⟨hNe, le_rfl⟩⟩⟩

@[simp]
theorem distFromCode_of_empty (u : n → R) : Δ₀(u, (∅ : Set (n → R))) = ⊤ := by
  simp [distFromCode]

theorem distFromCode_eq_top_iff_empty (u : n → R) (C : Set (n → R)) : Δ₀(u, C) = ⊤ ↔ C = ∅ := by
  apply Iff.intro
  · simp only [distFromCode]
    intro h
    apply Set.eq_empty_iff_forall_notMem.mpr
    intro v hv
    apply sInf_eq_top.mp at h
    revert h
    simp
    refine ⟨Fintype.card n, v, And.intro hv ⟨?_, ?_⟩⟩
    · norm_num; exact hammingDist_le_card_fintype
    · norm_num
  · intro h; subst h; simp

@[simp]
theorem distFromCode_of_mem (C : Set (n → R)) {u : n → R} (h : u ∈ C) : Δ₀(u, C) = 0 := by
  simp only [distFromCode]
  apply ENat.sInf_eq_zero.mpr
  simp [h]

theorem distFromCode_eq_zero_iff_mem (C : Set (n → R)) (u : n → R) : Δ₀(u, C) = 0 ↔ u ∈ C := by
  apply Iff.intro
  · simp only [distFromCode]
    intro h
    apply ENat.sInf_eq_zero.mp at h
    revert h
    simp
  · intro h; exact distFromCode_of_mem C h

theorem distFromCode_eq_of_lt_half_dist (C : Set (n → R)) (u : n → R) {v w : n → R}
    (hv : v ∈ C) (hw : w ∈ C) (huv : Δ₀(u, v) < ‖C‖₀ / 2) (hvw : Δ₀(u, w) < ‖C‖₀ / 2) : v = w := by
  apply eq_of_lt_dist hv hw
  calc
    Δ₀(v, w) ≤ Δ₀(v, u) + Δ₀(u, w) := by exact hammingDist_triangle v u w
    _ = Δ₀(u, v) + Δ₀(u, w) := by simp only [hammingDist_comm]
    _ < ‖C‖₀ / 2 + ‖C‖₀ / 2 := by omega
    _ ≤ ‖C‖₀ := by omega

section Computable

/-- Computable version of the Hamming distance of a code `C`, assuming `C` is a `Fintype`.

The return type is `ℕ∞` since we use `Finset.min`. -/
def dist' (C : Set (n → R)) [Fintype C] : ℕ∞ :=
  Finset.min <| ((@Finset.univ (C × C) _).filter (fun p => p.1 ≠ p.2)).image
    (fun ⟨u, v⟩ => hammingDist u.1 v.1)

notation "‖" C "‖₀'" => dist' C

variable {C : Set (n → R)} [Fintype C]

@[simp]
theorem dist'_empty : ‖(∅ : Set (n → R))‖₀' = ⊤ := by
  simp [dist']

@[simp]
theorem codeDist'_subsingleton [Subsingleton C] : ‖C‖₀' = ⊤ := by
  simp [dist']
  apply Finset.min_eq_top.mpr
  simp [Finset.filter_eq_empty_iff]
  have h := @Subsingleton.elim C _
  simp_all
  exact h

theorem dist'_eq_dist : ‖C‖₀'.toNat = ‖C‖₀ := by
  by_cases h : Subsingleton C
  · simp
  · -- Extract two distinct codewords u,v ∈ C
    simp at h
    unfold Set.Nontrivial at h
    obtain ⟨u, hu, v, hv, huv⟩ := h
    -- The filtered pair set is nonempty
    have hPairs_nonempty :
        (((@Finset.univ (C × C) _).filter (fun p => p.1 ≠ p.2))).Nonempty := by
      refine ⟨(⟨u, hu⟩, ⟨v, hv⟩), ?_⟩
      simp [huv]

    set pairs : Finset (C × C) :=
      ((@Finset.univ (C × C) _).filter (fun p => p.1 ≠ p.2)) with hpairs
    set vals : Finset ℕ :=
      pairs.image (fun ⟨u, v⟩ => hammingDist u.1 v.1) with hvals

    have hVals_nonempty : vals.Nonempty := by
      rcases hPairs_nonempty with ⟨p, hp⟩
      rcases p with ⟨u', v'⟩
      exact ⟨hammingDist u'.1 v'.1, Finset.mem_image.mpr ⟨(u', v'), hp, rfl⟩⟩

    -- Let d* be the minimum realized distance among distinct pairs
    set dStar : ℕ := vals.min' (by simpa [hvals] using hVals_nonempty) with hdstar

    -- Show the computable distance's toNat equals this minimum
    have h_toNat_eq_min' : ‖C‖₀'.toNat = dStar := by
      -- First, rewrite ‖C‖₀' as the minimum of `vals` in `ℕ∞`.
      have hmin_coe : ‖C‖₀' = (vals.min : ℕ∞) := by
        simp only [dist', hvals, hpairs]
      -- Next, show `(vals.min : ℕ∞) = dStar` by sandwiching with ≤.
      have hmem_min' : dStar ∈ vals := by
        simpa [hdstar] using
          (Finset.min'_mem (s := vals)
            (by simpa [hvals] using hVals_nonempty))
      -- `vals.min ≤ dStar` since `dStar ∈ vals`.
      have h_le : vals.min ≤ (dStar : ℕ∞) := by
        simpa using (Finset.min_le hmem_min')
      -- `dStar ≤ a` for all `a ∈ vals`, hence `dStar ≤ vals.min`.
      have h_ge : (dStar : ℕ∞) ≤ vals.min := by
        -- Use the universal lower-bound property of `min'`.
        refine Finset.le_min (s := vals) (m := (dStar : ℕ∞)) ?_;
        intro a ha; exact
          (show (dStar : ℕ∞) ≤ (a : ℕ∞) from
            by
              -- `dStar ≤ a` in `ℕ`, then coerce.
              have h' : dStar ≤ a := by
                -- `min' ≤ any element`.
                have hleast := (Finset.isLeast_min' (s := vals)
                                  (H := by simpa [hvals] using hVals_nonempty))
                exact hleast.2 ha
              simpa using h')
      -- Conclude equality in `ℕ∞` and take `toNat`.
      have : (vals.min : ℕ∞) = dStar := le_antisymm h_le h_ge
      simpa only [hmin_coe, this, hdstar]

    -- Now prove that the abstract distance equals the same minimum
    -- Define the set used in sInf
    let S : Set ℕ := {d | ∃ u ∈ C, ∃ v ∈ C, u ≠ v ∧ hammingDist u v ≤ d}

    -- First inequality: dist C ≤ dStar using a minimizing pair
    have h_le_dStar : dist C ≤ dStar := by
      -- obtain a pair (u,v) attaining the minimum distance dStar
      have hmem_min : dStar ∈ vals := by
        simpa [hdstar] using
          (Finset.min'_mem (s := vals)
            (by simpa [hvals] using hVals_nonempty))
      rcases Finset.mem_image.mp hmem_min with ⟨p, hpairs_mem, hp_eq⟩
      rcases p with ⟨u', v'⟩
      have hneq_sub : u' ≠ v' := (Finset.mem_filter.mp hpairs_mem).2
      -- Lift inequality on subtypes to inequality on values
      have hneq : (↑u' : n → R) ≠ ↑v' := by
        intro h
        apply hneq_sub
        exact Subtype.ext (by simpa using h)
      -- Show dStar ∈ S using the minimizing pair
      have hdist_le_dstar : hammingDist u'.1 v'.1 ≤ dStar := by
        simp only [hp_eq, le_refl]
      have hmemS : dStar ∈ S := by
        change ∃ u ∈ C, ∃ v ∈ C, u ≠ v ∧ hammingDist u v ≤ dStar
        exact ⟨u'.1, u'.2, v'.1, v'.2, hneq, hdist_le_dstar⟩
      -- Therefore sInf S ≤ dStar
      have := Nat.sInf_le (s := S) hmemS
      simpa [Code.dist, S] using this

    -- Second inequality: dStar ≤ dist C using lower-bound argument
    have h_dStar_le : dStar ≤ dist C := by
      -- Show dStar is a lower bound of S
      have hLB : ∀ d ∈ S, dStar ≤ d := by
        intro d hd
        rcases hd with ⟨u, hu, v, hv, hne, hle⟩
        -- The realized distance appears in vals, hence ≥ dStar
        have hmem : hammingDist u v ∈ vals := by
          -- show (⟨u,hu⟩,⟨v,hv⟩) ∈ pairs
          have hp : (⟨⟨u, hu⟩, ⟨v, hv⟩⟩ : C × C) ∈ pairs := by
            simp [hpairs, hne]
          -- then its image is in vals
          exact Finset.mem_image.mpr ⟨⟨⟨u, hu⟩, ⟨v, hv⟩⟩, hp, rfl⟩
        -- min' ≤ any member of vals
        have : dStar ≤ hammingDist u v := by
          -- Using the `IsLeast` property of `min'`.
          have hleast := (Finset.isLeast_min' (s := vals)
                            (H := by simpa [hvals] using hVals_nonempty))
          have := hleast.2 hmem
          simpa [hdstar] using this
        exact le_trans this hle
      -- The set S is nonempty since C is non-subsingleton
      have hS_nonempty : S.Nonempty := by
        refine ⟨hammingDist u v, ?_⟩
        exact ⟨u, hu, v, hv, huv, le_rfl⟩
      -- Greatest lower bound property on ℕ
      have := sInf.le_sInf_of_LB (S := S) hS_nonempty hLB
      simpa [Code.dist, S] using this

    -- Assemble inequalities and replace toNat of ‖C‖₀' by dStar
    have : ‖C‖₀ = dStar := le_antisymm h_le_dStar h_dStar_le
    simp [this, h_toNat_eq_min']

section

/-
- TODO: We currently do not use `(E)Dist` as it forces the distance(s) into `ℝ`.
        Instead, we take some explicit notion of distance `δf`.
        Let us give this some thought.
-/

variable {α : Type*}
         {F : Type*} [DecidableEq F]
         {ι : Type*} [Fintype ι]

/-- The set of possible distances `δf` from a vector `w` to a code `C`.
-/
def possibleDistsToCode (w : ι → F) (C : Set (ι → F)) (δf : (ι → F) → (ι → F) → α) : Set α :=
  {d : α | ∃ c ∈ C, c ≠ w ∧ δf w c = d}

/-- The set of possible distances `δf` between distinct codewords in a code `C`.

  - TODO: This allows us to express distance in non-ℝ, which is quite convenient.
          Extending to `(E)Dist` forces this into `ℝ`; give some thought.
-/
def possibleDists (C : Set (ι → F)) (δf : (ι → F) → (ι → F) → α) : Set α :=
  {d : α | ∃ p ∈ Set.offDiag C, δf p.1 p.2 = d}

/-- A generalisation of `distFromCode` for an arbitrary distance function `δf`.
-/
noncomputable def distToCode [LinearOrder α] [Zero α]
                             (w : ι → F) (C : Set (ι → F))
                             (δf : (ι → F) → (ι → F) → α)
                             (h : (possibleDistsToCode w C δf).Finite) : WithTop α :=
  haveI := @Fintype.ofFinite _ h
  (possibleDistsToCode w C δf).toFinset.min

end

lemma distToCode_of_nonempty {α : Type*} [LinearOrder α] [Zero α]
                             {ι F : Type*}
                             {w : ι → F} {C : Set (ι → F)}
                             {δf : (ι → F) → (ι → F) → α}
                             (h₁ : (possibleDistsToCode w C δf).Finite)
                             (h₂ : (possibleDistsToCode w C δf).Nonempty) :
  haveI := @Fintype.ofFinite _ h₁
  distToCode w C δf h₁ = .some ((possibleDistsToCode w C δf).toFinset.min' (by simpa)) := by
  simp [distToCode, Finset.min'_eq_inf', Finset.min_eq_inf_withTop]
  rfl

/-- Computable version of the distance from a vector `u` to a code `C`, assuming `C` is a `Fintype`.
-/
def distFromCode' (C : Set (n → R)) [Fintype C] (u : n → R) : ℕ∞ :=
  Finset.min <| (@Finset.univ C _).image (fun v => hammingDist u v.1)

notation "Δ₀'(" u ", " C ")" => distFromCode' C u

end Computable

noncomputable section

variable {ι : Type*} [Fintype ι]
         {F : Type*}
         {u v w c : ι → F}
         {C : Set (ι → F)}

section

variable [Nonempty ι] [DecidableEq F]

def relHammingDist (u v : ι → F) : ℚ≥0 :=
  hammingDist u v / Fintype.card ι

/--
  `δᵣ(u,v)` denotes the relative Hamming distance between vectors `u` and `v`.
-/
notation "δᵣ(" u ", " v ")" => relHammingDist u v

/--
  The relative Hamming distance between two vectors is at most `1`.
-/
@[simp]
lemma relHammingDist_le_one : δᵣ(u, v) ≤ 1 := by
  unfold relHammingDist
  qify
  rw [div_le_iff₀ (by simp)]
  simp [hammingDist_le_card_fintype]

/--
  The relative Hamming distance between two vectors is non-negative.
-/
@[simp]
lemma zero_le_relHammingDist : 0 ≤ δᵣ(u, v) := by
  unfold relHammingDist
  qify
  rw [le_div_iff₀ (by simp)]
  simp

end

/--
  The range of the relative Hamming distance function.
-/
def relHammingDistRange (ι : Type*) [Fintype ι] : Set ℚ≥0 :=
  {d : ℚ≥0 | ∃ d' : ℕ, d' ≤ Fintype.card ι ∧ d = d' / Fintype.card ι}

/--
  The range of the relative Hamming distance is well-defined.
-/
@[simp]
lemma relHammingDist_mem_relHammingDistRange [DecidableEq F] : δᵣ(u, v) ∈ relHammingDistRange ι :=
  ⟨hammingDist _ _, Finset.card_filter_le _ _, rfl⟩

/--
  The range of the relative Hamming distance function is finite.
-/
@[simp]
lemma finite_relHammingDistRange [Nonempty ι] : (relHammingDistRange ι).Finite := by
  simp only [relHammingDistRange, ← Set.finite_coe_iff, Set.coe_setOf]
  exact
    finite_iff_exists_equiv_fin.2
      ⟨Fintype.card ι + 1,
        ⟨⟨
        fun ⟨s, _⟩ ↦ ⟨(s * Fintype.card ι).num, by aesop (add safe (by omega))⟩,
        fun n ↦ ⟨n / Fintype.card ι, by use n; simp [Nat.le_of_lt_add_one n.2]⟩,
        fun ⟨_, _, _, h₂⟩ ↦ by field_simp [h₂],
        fun _ ↦ by simp
        ⟩⟩
      ⟩

/--
  The set of pairs of distinct elements from a finite set is finite.
-/
@[simp]
lemma finite_offDiag [Finite F] : C.offDiag.Finite := Set.Finite.offDiag (Set.toFinite _)

section

variable [DecidableEq F]

/--
  The set of possible distances between distinct codewords in a code.
-/
def possibleRelHammingDists (C : Set (ι → F)) : Set ℚ≥0 :=
  possibleDists C relHammingDist

<<<<<<< HEAD
/--
  The set of possible distances between distinct codewords in a code is a subset of the range of the
  relative Hamming distance function.
=======
/-- The set of possible distances between distinct codewords in a code is a subset of the range of
 the relative Hamming distance function.
>>>>>>> a379a555
-/
@[simp]
lemma possibleRelHammingDists_subset_relHammingDistRange :
  possibleRelHammingDists C ⊆ relHammingDistRange ι := fun _ ↦ by
    aesop (add simp [possibleRelHammingDists, possibleDists])

variable [Nonempty ι]

/--
  The set of possible distances between distinct codewords in a code is a finite set.
-/
@[simp]
lemma finite_possibleRelHammingDists : (possibleRelHammingDists C).Finite :=
  Set.Finite.subset finite_relHammingDistRange possibleRelHammingDists_subset_relHammingDistRange

open Classical in
/--
  The minimum relative Hamming distance of a code.
-/
def minRelHammingDistCode (C : Set (ι → F)) : ℚ≥0 :=
  haveI : Fintype (possibleRelHammingDists C) := @Fintype.ofFinite _ finite_possibleRelHammingDists
  if h : (possibleRelHammingDists C).Nonempty
  then (possibleRelHammingDists C).toFinset.min' (Set.toFinset_nonempty.2 h)
  else 0

end

/-- `δᵣ C` denotes the minimum relative Hamming distance of a code `C`.
-/
notation "δᵣ" C => minRelHammingDistCode C

/--
  The range set of possible relative Hamming distances from a vector to a code is a subset
  of the range of the relative Hamming distance function.
-/
@[simp]
lemma possibleRelHammingDistsToC_subset_relHammingDistRange [DecidableEq F] :
  possibleDistsToCode w C relHammingDist ⊆ relHammingDistRange ι := fun _ ↦ by
    aesop (add simp Code.possibleDistsToCode)

/--
  The set of possible relative Hamming distances from a vector to a code is a finite set.
-/
@[simp]
lemma finite_possibleRelHammingDistsToCode [Nonempty ι] [DecidableEq F] :
  (possibleDistsToCode w C relHammingDist).Finite :=
  Set.Finite.subset finite_relHammingDistRange possibleRelHammingDistsToC_subset_relHammingDistRange

instance [Nonempty ι] [DecidableEq F] : Fintype (possibleDistsToCode w C relHammingDist)
  := @Fintype.ofFinite _ finite_possibleRelHammingDistsToCode

open Classical in
/-- The relative Hamming distance from a vector to a code.
-/
def relHammingDistToCode [Nonempty ι] [DecidableEq F] (w : ι → F) (C : Set (ι → F)) : ℚ≥0 :=
  if h : (possibleDistsToCode w C relHammingDist).Nonempty
  then distToCode w C relHammingDist finite_possibleRelHammingDistsToCode |>.get (p h)
  else 0
  where p (h : (possibleDistsToCode w C relHammingDist).Nonempty) := by
          by_contra c
          simp [distToCode] at c ⊢
          rw [WithTop.none_eq_top, Finset.min_eq_top, Set.toFinset_eq_empty] at c
          simp_all

/-- `δᵣ(w,C)` denotes the relative Hamming distance between a vector `w` and a code `C`.
-/
notation "δᵣ(" w ", " C ")" => relHammingDistToCode w C

@[simp]
lemma zero_mem_relHammingDistRange : 0 ∈ relHammingDistRange ι := by use 0; simp

/--
  The relative Hamming distances between a vector and a codeword is in the
  range of the relative Hamming distance function.
-/
@[simp]
lemma relHammingDistToCode_mem_relHammingDistRange [Nonempty ι] [DecidableEq F] :
  δᵣ(c, C) ∈ relHammingDistRange ι := by
  unfold relHammingDistToCode
  split_ifs with h
  · exact Set.mem_of_subset_of_mem
            (s₁ := (possibleDistsToCode c C relHammingDist).toFinset)
            (by simp)
            (by simp_rw [distToCode_of_nonempty (h₁ := by simp) (h₂ := h)]
                simp [←WithTop.some_eq_coe]
                have := Finset.min'_mem
                          (s := (possibleDistsToCode c C relHammingDist).toFinset)
                          (H := by simpa)
                simpa)
  · simp

end

noncomputable section

variable {F : Type*} [DecidableEq F]
         {ι : Type*} [Fintype ι]


open Finset

def wt [Zero F]
  (v : ι → F) : ℕ := #{i | v i ≠ 0}

lemma wt_eq_hammingNorm [Zero F] {v : ι → F} :
  wt v = hammingNorm v := rfl

lemma wt_eq_zero_iff [Zero F] {v : ι → F} :
  wt v = 0 ↔ Fintype.card ι = 0 ∨ ∀ i, v i = 0 := by
  by_cases IsEmpty ι <;>
  aesop (add simp [wt, Finset.filter_eq_empty_iff])

end

end Code

variable [Finite R]

open Fintype

def projection (S : Finset n) (w : n → R) : S → R :=
  fun i => w i.val

omit [Finite R] in
theorem projection_injective
    (C : Set (n → R))
    (nontriv : ‖C‖₀ ≥ 1)
    (S : Finset n)
    (hS : card S = card n - (‖C‖₀ - 1))
    (u v : n → R)
    (hu : u ∈ C)
    (hv : v ∈ C) : projection S u = projection S v → u = v := by
  intro proj_agree
  by_contra hne

  have hdiff : hammingDist u v ≥ ‖C‖₀ := by
    simp [Code.dist]
    refine Nat.sInf_le ?_
    refine Set.mem_setOf.mpr ?_
    use u
    refine exists_and_left.mp ?_
    use v

  let D := {i : n | u i ≠ v i}

  have hD : card D = hammingDist u v := by
    simp
    exact rfl

  have hagree : ∀ i ∈ S, u i = v i := by
    intros i hi
    let i' : {x // x ∈ S} := ⟨i, hi⟩
    have close: u i' = v i' := by
      apply congr_fun at proj_agree
      apply proj_agree
    exact close

  have hdisjoint : D ∩ S = ∅ := by
    by_contra hinter
    have hinter' : (D ∩ S).Nonempty := by
      exact Set.nonempty_iff_ne_empty.mpr hinter
    apply Set.inter_nonempty.1 at hinter'
    obtain ⟨x, hx_in_D, hx_in_S⟩ := hinter'
    apply hagree at hx_in_S
    contradiction

  let diff : Set n := {i : n | ¬i ∈ S}

  have hsub : D ⊆ diff  := by
    unfold diff
    refine Set.subset_setOf.mpr ?_
    intro x hxd
    solve_by_elim

  have hcard_compl : @card diff (ofFinite diff) = ‖C‖₀ - 1 := by
    unfold diff
    simp at *
    rw[hS]
    have stronger : ‖C‖₀ ≤ card n := by
      apply Code.dist_le_card
    omega

  have hsizes: card D ≤ @card diff (ofFinite diff) := by
    exact @Set.card_le_card _ _ _ _ (ofFinite diff) hsub

  rw[hcard_compl, hD] at hsizes
  omega

/-- **Singleton bound** for arbitrary codes -/
theorem singleton_bound (C : Set (n → R)) :
    (ofFinite C).card ≤ (ofFinite R).card ^ (card n - (‖C‖₀ - 1)) := by

  by_cases non_triv : ‖C‖₀ ≥ 1
  · -- there exists some projection S of the desired size
    have ax_proj: ∃ (S : Finset n), card S = card n - (‖C‖₀ - 1) := by
      let instexists := Finset.le_card_iff_exists_subset_card
         (α := n)
         (s := @Fintype.elems n _)
         (n := card n - (‖C‖₀ - 1))
      have some: card n - (‖C‖₀ - 1) ≤ card n := by
        omega
      obtain ⟨t, ht⟩ := instexists.1 some
      exists t
      simp
      exact And.right ht
    obtain ⟨S, hS⟩ := ax_proj

    -- project C by only looking at indices in S
    let Cproj := Set.image (projection S) C

    -- The size of C is upper bounded by the size of its projection,
    -- because the projection is injective
    have C_le_Cproj: @card C (ofFinite C) ≤ @card Cproj (ofFinite Cproj) := by
      apply @Fintype.card_le_of_injective C Cproj
        (ofFinite C)
        (ofFinite Cproj)
        (Set.imageFactorization (projection S) C)
      refine Set.imageFactorization_injective_iff.mpr ?_
      intro u hu v hv heq

      apply projection_injective (nontriv := non_triv) (S := S) (u := u) (v := v) <;>
        assumption

    -- The size of Cproj itself is sufficiently bounded by its type
    have Cproj_le_type_card :
    @card Cproj (ofFinite Cproj) ≤ @card R (ofFinite R) ^ (card n - (‖C‖₀ - 1)) := by
      let card_fun := @card_fun S R (Classical.typeDecidableEq S) _ (ofFinite R)
      rw[hS] at card_fun
      rw[← card_fun]

      let huniv := @set_fintype_card_le_univ (S → R) ?_ Cproj (ofFinite Cproj)
      exact huniv

    apply le_trans (b := @card Cproj (ofFinite Cproj)) <;>
      assumption
  · simp at non_triv
    rw[non_triv]
    simp only [zero_tsub, tsub_zero]

    let card_fun := @card_fun n R (Classical.typeDecidableEq n) _ (ofFinite R)
    rw[← card_fun]

    let huniv := @set_fintype_card_le_univ (n → R) ?_ C (ofFinite C)
    exact huniv


abbrev LinearCode.{u, v} (ι : Type u) [Fintype ι] (F : Type v) [Semiring F] : Type (max u v) :=
  Submodule F (ι → F)

namespace LinearCode

section

variable {F : Type*}
         {ι : Type*} [Fintype ι]
         {κ : Type*} [Fintype κ]
<<<<<<< HEAD


/--
Linear code defined by left multiplication by its generator matrix.
=======


/-- Linear code defined by left multiplication by its generator matrix.
>>>>>>> a379a555
-/
noncomputable def fromRowGenMat [Semiring F] (G : Matrix κ ι F) : LinearCode ι F :=
  LinearMap.range G.vecMulLinear

/-- Linear code defined by right multiplication by a generator matrix.
-/
noncomputable def fromColGenMat [CommRing F] (G : Matrix ι κ F) : LinearCode ι F :=
  LinearMap.range G.mulVecLin

/-- Define a linear code from its (parity) check matrix -/
noncomputable def byCheckMatrix [CommRing F] (H : Matrix ι κ F) : LinearCode κ F :=
  LinearMap.ker H.mulVecLin

/-- The Hamming distance of a linear code can also be defined as the minimum Hamming norm of a
  non-zero vector in the code -/
noncomputable def disFromHammingNorm [Semiring F] [DecidableEq F] (LC : LinearCode ι F) : ℕ :=
  sInf {d | ∃ u ∈ LC, u ≠ 0 ∧ hammingNorm u ≤ d}

theorem dist_eq_dist_from_HammingNorm [CommRing F] [DecidableEq F] (LC : LinearCode ι F) :
    Code.dist LC.carrier = disFromHammingNorm LC := by
  simp [Code.dist, disFromHammingNorm]
  congr; unfold setOf; funext d
  apply propext
  constructor
  · intro h
    rcases h with ⟨u, hu, v, hv, huv, hle⟩
    -- Consider the difference w = u - v ∈ LC, w ≠ 0, and ‖w‖₀ = Δ₀(u,v)
    refine ⟨u - v, ?_, ?_, ?_⟩
    · -- membership
      have : (u - v) ∈ LC := by
        simpa [sub_eq_add_neg] using LC.add_mem hu (LC.neg_mem hv)
      simpa using this
    · -- nonzero
      intro hzero
      have : u = v := sub_eq_zero.mp hzero
      exact huv this
    · -- norm bound via `hammingDist_eq_hammingNorm`
      have hEq : hammingNorm (u - v) = hammingDist u v := by
        simpa using (hammingDist_eq_hammingNorm u v).symm
      simpa [hEq] using hle
  · intro h
    rcases h with ⟨w, hw, hw_ne, hle⟩
    -- Take v = 0, u = w
    refine ⟨w, hw, (0 : ι → F), LC.zero_mem, ?_, ?_⟩
    · exact by simpa using hw_ne
    · -- Δ₀(w, 0) = ‖w‖₀
      have hEq : hammingDist w 0 = hammingNorm w := by
        simp [hammingDist, hammingNorm]
      simpa [hEq] using hle

/--
The dimension of a linear code.
-/
noncomputable def dim [Semiring F] (LC : LinearCode ι F) : ℕ :=
  Module.finrank F LC

/-- The dimension of a linear code equals the rank of its associated generator matrix.
-/
lemma rank_eq_dim_fromColGenMat [CommRing F] {G : Matrix κ ι F} :
  G.rank = dim (fromColGenMat G) := rfl

/--
The length of a linear code.
-/
def length [Semiring F] (_ : LinearCode ι F) : ℕ := Fintype.card ι

/--
The rate of a linear code.
-/
noncomputable def rate [Semiring F] (LC : LinearCode ι F) : ℚ≥0 :=
  (dim LC : ℚ≥0) / length LC

/--
  `ρ LC` is the rate of the linear code `LC`.

  Uses `&` to make the notation non-reserved, allowing `ρ` to also be used as a variable name.
-/
scoped syntax &"ρ" term : term

scoped macro_rules
  | `(ρ $t:term) => `(LinearCode.rate $t)

end

section

variable {F : Type*} [DecidableEq F]
         {ι : Type*} [Fintype ι]

/-- The minimum taken over the weight of codewords in a linear code.
-/
noncomputable def minWtCodewords [Semiring F] (LC : LinearCode ι F) : ℕ :=
  sInf {w | ∃ c ∈ LC, c ≠ 0 ∧ Code.wt c = w}

/--
The Hamming distance between codewords equals to the weight of their difference.
-/
lemma hammingDist_eq_wt_sub [CommRing F] {u v : ι → F} : hammingDist u v = Code.wt (u - v) := by
  aesop (add simp [hammingDist, Code.wt, sub_eq_zero])

<<<<<<< HEAD
/--
The min distance of a linear code equals the minimum of the weights of non-zero codewords.
=======
/-- The min distance of a linear code equals the minimum of the weights of non-zero codewords.
>>>>>>> a379a555
-/
lemma dist_eq_minWtCodewords [CommRing F] {LC : LinearCode ι F} :
  Code.minDist (LC : Set (ι → F)) = minWtCodewords LC := by
    unfold Code.minDist minWtCodewords
    refine congrArg _ (Set.ext fun _ ↦ ⟨fun ⟨u, _, v, _⟩ ↦ ⟨u - v, ?p₁⟩, fun _ ↦ ⟨0, ?p₂⟩⟩) <;>
    aesop (add simp [hammingDist_eq_wt_sub, sub_eq_zero])


open Finset in

lemma dist_UB [CommRing F] {LC : LinearCode ι F} :
    Code.minDist (LC : Set (ι → F)) ≤ length LC := by
  rw [dist_eq_minWtCodewords, minWtCodewords]
  exact sInf.sInf_UB_of_le_UB fun s ⟨_, _, _, s_def⟩ ↦
          s_def ▸ le_trans (card_le_card (subset_univ _)) (le_refl _)

-- Restriction to a finite set of coordinates as a linear map
noncomputable def restrictLinear [Semiring F] (S : Finset ι) :
  (ι → F) →ₗ[F] (S → F) :=
{ toFun := fun f i => f i.1,
  map_add' := by intro f g; ext i; simp,
  map_smul' := by intro a f; ext i; simp }

theorem singletonBound [CommRing F] [StrongRankCondition F]
  (LC : LinearCode ι F) :
  dim LC ≤ length LC - Code.minDist (LC : Set (ι → F)) + 1 := by
  classical
  -- abbreviations
  set d := Code.minDist (LC : Set (ι → F)) with hd
  -- trivial case when d = 0
  by_cases h0 : d = 0
  · -- dim LC ≤ card ι ≤ card ι - 0 + 1
    have h_le_top : Module.finrank F LC ≤ Module.finrank F (ι → F) :=
      (Submodule.finrank_le (R := F) (M := (ι → F)) LC)
    have h_top : Module.finrank F (ι → F) = Fintype.card ι := Module.finrank_pi (R := F)
    have hfin : Module.finrank F LC ≤ Fintype.card ι := by simpa [h_top] using h_le_top
    have hfin' : Module.finrank F LC ≤ Fintype.card ι + 1 := hfin.trans (Nat.le_add_right _ _)
    have : Module.finrank F LC ≤ 1 + (Fintype.card ι - d) := by
      simpa [h0, Nat.sub_zero, Nat.add_comm] using hfin'
    simpa [dim, length, hd, Nat.add_comm] using this
  -- main case: d ≥ 1
  · have hd_pos : 1 ≤ d := by omega
    -- choose a set S of coordinates with |S| = |ι| - (d - 1)
    have h_le : Fintype.card ι - (d - 1) ≤ Fintype.card ι := by
      exact Nat.sub_le _ _
    obtain ⟨S, -, hScard⟩ :=
      (Finset.le_card_iff_exists_subset_card (α := ι) (s := (Finset.univ : Finset ι))
        (n := Fintype.card ι - (d - 1))).1 h_le
    -- restriction linear map to S, restricted to the code LC
    let res : LC →ₗ[F] (S → F) := (restrictLinear (F := F) (ι := ι) S).comp LC.subtype
    -- show ker res = ⊥ via the minimum distance property
    have hker : LinearMap.ker res = ⊥ := by
      classical
      refine LinearMap.ker_eq_bot'.2 ?_
      intro x hx
      -- x : LC, `res x = 0` hence all S-coordinates vanish
      have hxS : ∀ i ∈ S, (x : ι → F) i = 0 := by
        intro i hi
        have := congrArg (fun (f : (S → F)) => f ⟨i, hi⟩) (by simpa using hx)
        -- simp at this
        simpa using this
      -- bound the weight of x by |Sᶜ|
      let A : Finset ι := Finset.univ.filter (fun i => (x : ι → F) i ≠ 0)
      have hA_subset_compl : A ⊆ Sᶜ := by
        intro i hi
        rcases Finset.mem_filter.mp hi with ⟨-, hne⟩
        have : i ∉ S := by
          intro hiS; have := hxS i hiS; exact hne (by simpa using this)
        simpa [Finset.mem_compl] using this
      have h_wt_le : Code.wt (x : ι → F) ≤ (Sᶜ).card := by
        have : Code.wt (x : ι → F) = A.card := by
          simp [Code.wt, A]
        simpa [this] using (Finset.card_le_card hA_subset_compl)
      -- and |Sᶜ| = d - 1 using the chosen size of S
      have hS_card : S.card = Fintype.card ι - (d - 1) := by simpa using hScard
      have h_wt_le' : Code.wt (x : ι → F) ≤ d - 1 := by
        -- (Sᶜ).card = card ι - S.card = d - 1
        have hcardcompl : (Sᶜ : Finset ι).card = Fintype.card ι - S.card := by
          simpa using (Finset.card_compl (s := S))
        -- compute |Sᶜ| from hS_card
        have h_d_le_len : d ≤ Fintype.card ι := by
          have h := (dist_UB (LC := LC)); simpa [hd, length] using h
        have h_d1_le_len : d - 1 ≤ Fintype.card ι :=
          le_trans (Nat.sub_le d 1) h_d_le_len
        have hlen_sub : Fintype.card ι - S.card = d - 1 := by
          have : Fintype.card ι - S.card = Fintype.card ι - (Fintype.card ι - (d - 1)) := by
            simp [hS_card]
          simpa [Nat.sub_sub_self h_d1_le_len] using this
        have hcompl_le : (Sᶜ : Finset ι).card ≤ d - 1 := by simp [hcardcompl, hlen_sub]
        exact h_wt_le.trans hcompl_le
      -- if x ≠ 0 then d ≤ wt x, contradiction
      have hx0 : (x : ι → F) = 0 := by
        by_contra hx0
        have hx_mem : Code.wt (x : ι → F) ∈ {w | ∃ c ∈ LC, c ≠ 0 ∧ Code.wt c = w} := by
          exact ⟨x, x.property, by simpa using hx0, rfl⟩
        have hmin_le : d ≤ Code.wt (x : ι → F) := by
          -- d = sInf of weights of nonzero codewords
          have hmin_eq : Code.minDist (LC : Set (ι → F)) = minWtCodewords LC :=
            dist_eq_minWtCodewords (LC := LC)
          have hsInf : sInf {w | ∃ c ∈ LC, c ≠ 0 ∧ Code.wt c = w} ≤ Code.wt (x : ι → F) :=
            Nat.sInf_le (s := {w | ∃ c ∈ LC, c ≠ 0 ∧ Code.wt c = w}) hx_mem
          have hd_def : d = sInf {w | ∃ c ∈ LC, c ≠ 0 ∧ Code.wt c = w} := by
            simp [hd, minWtCodewords, hmin_eq]
          simpa [hd_def] using hsInf
        have hcontra : d ≤ d - 1 := le_trans hmin_le h_wt_le'
        have hsucc_le : d + 1 ≤ d := by
          have := Nat.add_le_add_right hcontra 1
          simp [Nat.sub_add_cancel hd_pos, Nat.add_comm] at this
        exact (Nat.not_succ_le_self d) hsucc_le
      -- conclude x = 0 in LC
      apply Subtype.ext
      simpa using hx0
    -- Using injectivity, compare finranks
    have hinj : Function.Injective res := by
      simpa [LinearMap.ker_eq_bot] using hker
    have hrange : Module.finrank F (LinearMap.range res) = Module.finrank F LC :=
      LinearMap.finrank_range_of_inj hinj
    have hcod_le : Module.finrank F (LinearMap.range res) ≤ Module.finrank F (S → F) :=
      Submodule.finrank_le (LinearMap.range res)
    have hcod : Module.finrank F (S → F) = S.card := by
      simp [Module.finrank_pi (R := F) (ι := {x // x ∈ S})]
    have : Module.finrank F LC ≤ S.card := by
      simpa [hrange, hcod] using hcod_le
    -- turn S.card bound into the target bound via arithmetic: a - (d - 1) ≤ 1 + (a - d)
    have hS_to_target : S.card ≤ 1 + (Fintype.card ι - d) := by
      simpa [hScard] using (by omega : Fintype.card ι - (d - 1) ≤ 1 + (Fintype.card ι - d))
    have hfin : Module.finrank F LC ≤ 1 + (Fintype.card ι - d) := this.trans hS_to_target
    simpa [dim, length, hd, Nat.add_comm] using hfin


/-- The interleaving of a linear code `LC` over index set `ι` is the submodule spanned by
`ι × n`-matrices whose rows are elements of `LC`. -/
def interleaveCode [Semiring F] [DecidableEq F] (C : Submodule F (n → F)) (ι : Type*)
  : Submodule F ((ι × n) → F) :=
  Submodule.span F {v | ∀ i, ∃ c ∈ C, c = fun j => v (i, j)}

notation:20 C "^⋈" ι => interleaveCode C ι

-- instance : Fintype (interleaveCode C ι) := sorry

/-- Interleave two functions `u v : α → β`. -/
def Function.interleave₂ {α β : Type*} (u v : α → β) : (Fin 2) × α → β :=
  Function.uncurry (fun a => if a = 0 then u else v)

notation:20 u "⋈" v => Function.interleave₂ u v

/-- **Singleton bound** for linear codes -/
theorem singleton_bound_linear [CommRing F] [StrongRankCondition F]
    (LC : LinearCode ι F) :
    Module.finrank F LC ≤ card ι - (Code.dist LC.carrier) + 1 := by
  classical
  -- From the min-distance version and `Code.dist ≤ Code.minDist`.
  have h1 : Module.finrank F LC ≤ card ι - Code.minDist (LC : Set (ι → F)) + 1 :=
    singletonBound (LC := LC)
  -- `dist ≤ minDist` since `= d` implies `≤ d` for witnesses
  have hdist_le_min : Code.dist LC.carrier ≤ Code.minDist (LC : Set (ι → F)) := by
    classical
    let S₁ : Set ℕ := {d | ∃ u ∈ LC, ∃ v ∈ LC, u ≠ v ∧ hammingDist u v ≤ d}
    let S₂ : Set ℕ := {d | ∃ u ∈ LC, ∃ v ∈ LC, u ≠ v ∧ hammingDist u v = d}
    have hsub : S₂ ⊆ S₁ := by
      intro d hd; rcases hd with ⟨u, hu, v, hv, hne, heq⟩; exact ⟨u, hu, v, hv, hne, by simp [heq]⟩
    by_cases hne : (S₂ : Set ℕ).Nonempty
    · have hLB : ∀ m ∈ S₂, sInf S₁ ≤ m := fun m hm => Nat.sInf_le (s := S₁) (hsub hm)
      have := sInf.le_sInf_of_LB (S := S₂) hne hLB
      simpa [Code.dist, Code.minDist, S₁, S₂] using this
    · -- S₂ empty ⇒ S₁ empty as well
      have hS₂empty : S₂ = (∅ : Set ℕ) := (Set.not_nonempty_iff_eq_empty).1 (by simpa using hne)
      have hS₁empty : S₁ = (∅ : Set ℕ) := by
        apply (Set.eq_empty_iff_forall_notMem).2
        intro m hm
        rcases hm with ⟨u, hu, v, hv, hne, hle⟩
        have : hammingDist u v ∈ S₂ := ⟨u, hu, v, hv, hne, rfl⟩
        simpa [hS₂empty, this]
      simp [Code.dist, Code.minDist, S₁, S₂, hS₁empty, hS₂empty, Nat.sInf_empty]
  -- Since a - b is antitone in b, add 1 afterwards
  have hmono' : card ι - Code.minDist (LC : Set (ι → F)) + 1 ≤
                 card ι - (Code.dist LC.carrier) + 1 := by
    simpa [Nat.add_comm, Nat.add_left_comm, Nat.add_assoc] using
      (Nat.add_le_add_right (Nat.sub_le_sub_left hdist_le_min _) 1)
  exact h1.trans hmono'

end

section Computable

/-- A computable version of the Hamming distance of a linear code `LC`. -/
def linearCodeDist' {F} {ι} [Fintype ι] [Semiring F] [DecidableEq F] [Fintype F] [DecidableEq ι]
 (LC : LinearCode ι F) [DecidablePred (· ∈ LC)] : ℕ∞ :=
  Finset.min <| ((Finset.univ (α := LC)).filter (fun v => v ≠ 0)).image (fun v => hammingNorm v.1)

end Computable

end LinearCode

lemma poly_eq_zero_of_dist_lt {n k : ℕ} {F : Type*} [DecidableEq F] [CommRing F] [IsDomain F]
  {p : Polynomial F} {ωs : Fin n → F}
  (h_deg : p.natDegree < k)
  (hn : k ≤ n)
  (h_inj : Function.Injective ωs)
  (h_dist : Δ₀(p.eval ∘ ωs, 0) < n - k + 1)
  : p = 0 := by
  by_cases hk : k = 0
  · simp [hk] at h_deg
  · have h_n_k_1 : n - k + 1 = n - (k - 1) := by omega
    rw [h_n_k_1] at h_dist
    simp [hammingDist] at *
    rw [←Finset.compl_filter, Finset.card_compl] at h_dist
    simp at h_dist
    have hk : 1 ≤ k := by omega
    rw [←Finset.card_image_of_injective _ h_inj
    ] at h_dist
    have h_dist_p : k  ≤
      (@Finset.image (Fin n) F _ ωs {i | Polynomial.eval (ωs i) p = 0} : Finset F).card
        := by omega
    by_cases heq_0 : p = 0 <;> try simp [heq_0]
    have h_dist := Nat.le_trans h_dist_p (by {
      apply Polynomial.card_le_degree_of_subset_roots (p := p)
      intro x hx
      aesop
    })
    omega<|MERGE_RESOLUTION|>--- conflicted
+++ resolved
@@ -447,14 +447,8 @@
 def possibleRelHammingDists (C : Set (ι → F)) : Set ℚ≥0 :=
   possibleDists C relHammingDist
 
-<<<<<<< HEAD
-/--
-  The set of possible distances between distinct codewords in a code is a subset of the range of the
-  relative Hamming distance function.
-=======
 /-- The set of possible distances between distinct codewords in a code is a subset of the range of
  the relative Hamming distance function.
->>>>>>> a379a555
 -/
 @[simp]
 lemma possibleRelHammingDists_subset_relHammingDistRange :
@@ -711,16 +705,9 @@
 variable {F : Type*}
          {ι : Type*} [Fintype ι]
          {κ : Type*} [Fintype κ]
-<<<<<<< HEAD
-
-
-/--
-Linear code defined by left multiplication by its generator matrix.
-=======
 
 
 /-- Linear code defined by left multiplication by its generator matrix.
->>>>>>> a379a555
 -/
 noncomputable def fromRowGenMat [Semiring F] (G : Matrix κ ι F) : LinearCode ι F :=
   LinearMap.range G.vecMulLinear
@@ -821,12 +808,7 @@
 lemma hammingDist_eq_wt_sub [CommRing F] {u v : ι → F} : hammingDist u v = Code.wt (u - v) := by
   aesop (add simp [hammingDist, Code.wt, sub_eq_zero])
 
-<<<<<<< HEAD
-/--
-The min distance of a linear code equals the minimum of the weights of non-zero codewords.
-=======
 /-- The min distance of a linear code equals the minimum of the weights of non-zero codewords.
->>>>>>> a379a555
 -/
 lemma dist_eq_minWtCodewords [CommRing F] {LC : LinearCode ι F} :
   Code.minDist (LC : Set (ι → F)) = minWtCodewords LC := by

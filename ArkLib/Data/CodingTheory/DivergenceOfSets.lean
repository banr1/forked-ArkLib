/-
Copyright (c) 2024-2025 ArkLib Contributors. All rights reserved.
Released under Apache 2.0 license as described in the file LICENSE.
Authors: Katerina Hristova, František Silváši, Julian Sutherland
-/

import ArkLib.Data.CodingTheory.Basic
import ArkLib.Data.CodingTheory.ProximityGap
import ArkLib.Data.CodingTheory.ReedSolomon
<<<<<<< HEAD
=======
import ArkLib.Data.Probability.Notation
>>>>>>> a379a555
import Mathlib.LinearAlgebra.AffineSpace.AffineSubspace.Defs

open NNReal ProximityGap

/-!
<<<<<<< HEAD
  Divergence of sets.

  [BCIKS20] refers to the paper "Proximity Gaps for Reed-Solomon Codes".
=======
  # Definitions and Theorems about Divergence of Sets

  [BCIKS20] refers to the paper "Proximity Gaps for Reed-Solomon Codes" by Eli Ben-Sasson,
  Dan Carmon, Yuval Ishai, Swastik Kopparty, and Shubhangi Saraf.
>>>>>>> a379a555
-/

namespace DivergenceOfSets

open Code ReedSolomonCode ProbabilityTheory

<<<<<<< HEAD
open Classical Code ReedSolomonCode
=======
section Defs
>>>>>>> a379a555

variable {ι : Type*} [Fintype ι] [Nonempty ι]
         {F : Type*} [DecidableEq F]
         {U V C : Set (ι → F)}

/-- The set of possible relative Hamming distances between two sets. -/
def possibleDeltas (U V : Set (ι → F)) : Set ℚ≥0 :=
  {d : ℚ≥0 | ∃ u ∈ U, δᵣ(u,V) = d}

/-- The set of possible relative Hamming distances between two sets is well-defined. -/
@[simp]
lemma possibleDeltas_subset_relHammingDistRange :
  possibleDeltas U C ⊆ relHammingDistRange ι :=
  fun _ _ ↦ by aesop (add simp possibleDeltas)

/-- The set of possible relative Hamming distances between two sets is finite. -/
@[simp]
lemma finite_possibleDeltas : (possibleDeltas U V).Finite :=
  Set.Finite.subset finite_relHammingDistRange possibleDeltas_subset_relHammingDistRange

<<<<<<< HEAD
/--
  Definition of divergence of two sets from Section 1.2 in [BCIKS20].
-/
def divergence (U V : Set (ι → F)) : ℚ≥0 :=
=======
open Classical in
/-- Definition of divergence of two sets from `Section 1.2` in [BCIKS20]. -/
noncomputable def divergence (U V : Set (ι → F)) : ℚ≥0 :=
>>>>>>> a379a555
  haveI : Fintype (possibleDeltas U V) := @Fintype.ofFinite _ finite_possibleDeltas
  if h : (possibleDeltas U V).Nonempty
  then (possibleDeltas U V).toFinset.max' (Set.toFinset_nonempty.2 h)
  else 0

<<<<<<< HEAD
/--
  Corollary 1.3 (Concentration bounds) from [BCIKS20].
-/
lemma concentration_bounds [Fintype F] [Field F] [Fintype ι] {deg : ℕ} {domain : ι ↪ F}
  {U : AffineSubspace F (ι → F)} [Nonempty U]
  (hdiv : (divergence U (RScodeSet domain deg) : ℝ≥0) ≤  1 - (ReedSolomonCode.sqrtRate deg domain))
  : let δ' := divergence U (RScodeSet domain deg)
    (PMF.uniformOfFintype U).toOuterMeasure
      {y | Code.relHammingDistToCode y (RScodeSet domain deg) ≠ δ'}
    ≤ (errorBound δ' deg domain) := by sorry
=======
end Defs

section Theorems

-- For theorems, since we are using the probability notation `Pr_{let x ← $ᵖ S}[...]` which is
-- not universe-polymorphic, we need to put everything in `Type` and not `Type*`.

variable {ι : Type} [Fintype ι] [Nonempty ι]
         {F : Type} [Fintype F] [Field F]
         {U V C : Set (ι → F)}

open Classical in
/-- `Corollary 1.3` (Concentration bounds) from [BCIKS20]. -/
lemma concentration_bounds {deg : ℕ} {domain : ι ↪ F}
  {U : AffineSubspace F (ι → F)} [Nonempty U]
  (hdiv_pos : 0 < (divergence U (RScodeSet domain deg) : ℝ≥0))
  (hdiv_lt : (divergence U (RScodeSet domain deg) : ℝ≥0) < 1 - ReedSolomonCode.sqrtRate deg domain)
  : let δ' := divergence U (RScodeSet domain deg)
    Pr_{let y ← $ᵖ U}[Code.relHammingDistToCode y (RScodeSet domain deg) ≠ δ']
    ≤ errorBound δ' deg domain := by sorry

end Theorems
>>>>>>> a379a555

end
end DivergenceOfSets<|MERGE_RESOLUTION|>--- conflicted
+++ resolved
@@ -7,36 +7,23 @@
 import ArkLib.Data.CodingTheory.Basic
 import ArkLib.Data.CodingTheory.ProximityGap
 import ArkLib.Data.CodingTheory.ReedSolomon
-<<<<<<< HEAD
-=======
 import ArkLib.Data.Probability.Notation
->>>>>>> a379a555
 import Mathlib.LinearAlgebra.AffineSpace.AffineSubspace.Defs
 
 open NNReal ProximityGap
 
 /-!
-<<<<<<< HEAD
-  Divergence of sets.
-
-  [BCIKS20] refers to the paper "Proximity Gaps for Reed-Solomon Codes".
-=======
   # Definitions and Theorems about Divergence of Sets
 
   [BCIKS20] refers to the paper "Proximity Gaps for Reed-Solomon Codes" by Eli Ben-Sasson,
   Dan Carmon, Yuval Ishai, Swastik Kopparty, and Shubhangi Saraf.
->>>>>>> a379a555
 -/
 
 namespace DivergenceOfSets
 
 open Code ReedSolomonCode ProbabilityTheory
 
-<<<<<<< HEAD
-open Classical Code ReedSolomonCode
-=======
 section Defs
->>>>>>> a379a555
 
 variable {ι : Type*} [Fintype ι] [Nonempty ι]
          {F : Type*} [DecidableEq F]
@@ -57,33 +44,14 @@
 lemma finite_possibleDeltas : (possibleDeltas U V).Finite :=
   Set.Finite.subset finite_relHammingDistRange possibleDeltas_subset_relHammingDistRange
 
-<<<<<<< HEAD
-/--
-  Definition of divergence of two sets from Section 1.2 in [BCIKS20].
--/
-def divergence (U V : Set (ι → F)) : ℚ≥0 :=
-=======
 open Classical in
 /-- Definition of divergence of two sets from `Section 1.2` in [BCIKS20]. -/
 noncomputable def divergence (U V : Set (ι → F)) : ℚ≥0 :=
->>>>>>> a379a555
   haveI : Fintype (possibleDeltas U V) := @Fintype.ofFinite _ finite_possibleDeltas
   if h : (possibleDeltas U V).Nonempty
   then (possibleDeltas U V).toFinset.max' (Set.toFinset_nonempty.2 h)
   else 0
 
-<<<<<<< HEAD
-/--
-  Corollary 1.3 (Concentration bounds) from [BCIKS20].
--/
-lemma concentration_bounds [Fintype F] [Field F] [Fintype ι] {deg : ℕ} {domain : ι ↪ F}
-  {U : AffineSubspace F (ι → F)} [Nonempty U]
-  (hdiv : (divergence U (RScodeSet domain deg) : ℝ≥0) ≤  1 - (ReedSolomonCode.sqrtRate deg domain))
-  : let δ' := divergence U (RScodeSet domain deg)
-    (PMF.uniformOfFintype U).toOuterMeasure
-      {y | Code.relHammingDistToCode y (RScodeSet domain deg) ≠ δ'}
-    ≤ (errorBound δ' deg domain) := by sorry
-=======
 end Defs
 
 section Theorems
@@ -106,7 +74,5 @@
     ≤ errorBound δ' deg domain := by sorry
 
 end Theorems
->>>>>>> a379a555
 
-end
 end DivergenceOfSets
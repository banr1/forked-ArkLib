<<<<<<< HEAD
import Mathlib.Algebra.Field.Basic
import Mathlib.Algebra.Lie.OfAssociative
import Mathlib.Algebra.Module.Submodule.Defs
import Mathlib.Algebra.Polynomial.Basic
import Mathlib.Data.Finset.BooleanAlgebra
import Mathlib.Data.Real.Sqrt
import Mathlib.Data.Set.Defs
import Mathlib.FieldTheory.RatFunc.AsPolynomial
import Mathlib.FieldTheory.Separable
import Mathlib.LinearAlgebra.AffineSpace.AffineSubspace.Defs
import Mathlib.Probability.Distributions.Uniform
import Mathlib.RingTheory.Henselian
import Mathlib.RingTheory.PowerSeries.Basic
import Mathlib.RingTheory.PowerSeries.Substitution

import ArkLib.Data.CodingTheory.GuruswamiSudan
import ArkLib.Data.CodingTheory.Prelims
import ArkLib.Data.CodingTheory.ReedSolomon
import ArkLib.Data.Polynomial.Bivariate
import ArkLib.Data.Polynomial.RationalFunctions

=======
/-
Copyright (c) 2024-2025 ArkLib Contributors. All rights reserved.
Released under Apache 2.0 license as described in the file LICENSE.
Authors: Quang Dao, Katerina Hristova, František Silváši, Julian Sutherland
-/

import ArkLib.Data.CodingTheory.Basic
import ArkLib.Data.CodingTheory.ReedSolomon
import ArkLib.Data.CodingTheory.Prelims
import ArkLib.Data.Probability.Notation
import Mathlib.Algebra.Lie.OfAssociative
import Mathlib.Data.Finset.BooleanAlgebra
import Mathlib.Data.Real.Basic
import Mathlib.Data.Real.Sqrt
import Mathlib.Data.Set.Defs
import Mathlib.LinearAlgebra.AffineSpace.AffineSubspace.Defs
import Mathlib.Probability.Distributions.Uniform
import Mathlib.RingTheory.Henselian
>>>>>>> a379a555

/-!
  # Definitions and Theorems about Proximity Gaps

  We define the proximity gap properties of linear codes over finite fields.

<<<<<<< HEAD
  [BCIKS20] refers to the paper "Proximity Gaps for Reed-Solomon Codes".
=======
  [BCIKS20] refers to the paper "Proximity Gaps for Reed-Solomon Codes" by Eli Ben-Sasson,
  Dan Carmon, Yuval Ishai, Swastik Kopparty, and Shubhangi Saraf.
>>>>>>> a379a555

  ## Main Definitions

-/

<<<<<<< HEAD
namespace ProximityGap

open NNReal Finset Function

open scoped BigOperators

section

variable {n : Type*} [Fintype n] [DecidableEq n]
=======
universe u

namespace ProximityGap

open NNReal Finset Function ProbabilityTheory

open scoped BigOperators LinearCode
>>>>>>> a379a555

section

variable {n : Type} [Fintype n] [DecidableEq n]

variable {F : Type} [Field F] [Fintype F] [DecidableEq F]

variable (C : Submodule F (n → F)) [DecidablePred (· ∈ C)]

/-- The proximity measure of two vectors `u` and `v` from a code `C` at distance `d` is the number
  of vectors at distance at most `d` from the linear combination of `u` and `v` with coefficients
  `r` in `F`. -/
def proximityMeasure (u v : n → F) (d : ℕ) : ℕ :=
  Fintype.card {r : F | Δ₀'(r • u + (1 - r) • v, C) ≤ d}

/-- A code `C` exhibits proximity gap at distance `d` and cardinality bound `bound` if for every
      pair of vectors `u` and `v`, whenever the proximity measure for `C u v d` is greater than
      `bound`, then the distance of `[u | v]` from the interleaved code `C ^⊗ 2` is at most `d`. -/
def proximityGap (d : ℕ) (bound : ℕ) : Prop :=
  ∀ u v : n → F, (proximityMeasure C u v d > bound)
    → (Δ₀( u ⋈ v , C ^⋈ Fin 2 ) ≤ d)

/-- A code `C` exhibits `δ`-correlated agreement with respect to a tuple of vectors `W_1, ..., W_k`
  if there exists a set `S` of coordinates such that the size of `S` is at least `(1 - δ) * |n|`,
  and there exists a tuple of codewords `v_1, ..., v_k` such that `v_i` agrees with `W_i` on `S`
  for all `i`. -/
def correlatedAgreement (C : Set (n → F)) (δ : ℝ≥0) {k : ℕ} (W : Fin k → n → F) : Prop :=
  ∃ S : Finset n, #(S) ≥ (1 - δ) * (Fintype.card n) ∧
    ∃ v : Fin k → n → F, ∀ i, v i ∈ C ∧ {j | v i j = W i j} = S

<<<<<<< HEAD
section
variable {ι : Type*} [Fintype ι] [Nonempty ι]
         {F : Type*}

/-- Definition 1.1 in [BCIKS20].
-/
noncomputable def generalProximityGap {α : Type*} [DecidableEq α] [Nonempty α]
  (P : Finset (ι → α)) (C : Set (Finset (ι → α))) (δ ε : ℝ≥0) : Prop :=
  ∀ (S : Finset _) (h : S.Nonempty), S ∈ C → (PMF.uniformOfFinset S h).toOuterMeasure
  {x | Code.relHammingDistToCode x P ≤ δ} = 1
  ∨ (PMF.uniformOfFinset S h).toOuterMeasure {x | Code.relHammingDistToCode x P ≤ δ} ≤ ε
end

section
variable {ι : Type*} [Fintype ι] [Nonempty ι]
         {F : Type*} [Field F] [Fintype F] [DecidableEq F]
/-- The error bound `ε` in the pair of proximity and error parameters `(δ,ε)` for Reed-Solomon codes
  defined up to the Johnson bound. More precisely, let `rho` be the rate of the Reed-Solomon code.
  Then for `δ ∈ (0, 1 - √rho)`, we define the relevant error parameter `ε` for the unique decoding
  bound, i.e. `δ ∈ [0, (1-√rho)/2]` and Johnson bound, i.e. `δ ∈ [(1-√rho)/2 , 1 - √rho]`.
-/
noncomputable def errorBound (δ : ℝ≥0) (deg : ℕ) (domain : ι ↪ F) : ℝ≥0 :=
  letI j := ReedSolomonCode.sqrtRate deg domain
  if δ ≤ 1 - j/2 then Fintype.card ι / Fintype.card F
  else if δ ≥ 1 - j/2 ∧ δ ≤ 1 - j
       then letI m := min (1 - j - δ) (j / 20)
            ⟨(deg ^ 2 : ℝ≥0) / ((2 * m) ^ 7 * (Fintype.card F : ℝ)), by positivity⟩
       else 0

/-- Theorem 1.2 Proximity Gaps for Reed-Solomon codes in [BCIKS20].
-/
=======
end

section

variable {ι : Type} [Fintype ι] [Nonempty ι]
         {F : Type}

/-- `Definition 1.1` in [BCIKS20]. -/
noncomputable def generalProximityGap {α : Type} [DecidableEq α] [Nonempty α]
  (P : Finset (ι → α)) (C : Set (Finset (ι → α))) (δ ε : ℝ≥0) : Prop :=
  ∀ S ∈ C, ∀ [Nonempty S],
  Xor'
  ( Pr_{let x ← $ᵖ S}[Code.relHammingDistToCode x.1 P ≤ δ] = 1 )
  ( Pr_{let x ← $ᵖ S}[Code.relHammingDistToCode x.1 P ≤ δ] ≤ ε )
end

section
variable {ι : Type} [Fintype ι] [Nonempty ι]
         {F : Type} [Field F] [Fintype F] [DecidableEq F]

/-- The error bound `ε` in the pair of proximity and error parameters `(δ,ε)` for Reed-Solomon codes
  defined up to the Johnson bound. More precisely, let `ρ` be the rate of the Reed-Solomon code.
  Then for `δ ∈ (0, 1 - √ρ)`, we define the relevant error parameter `ε` for the unique decoding
  bound, i.e. `δ ∈ [0, (1-ρ)/2]` and Johnson bound, i.e. `δ ∈ [(1-ρ)/2 , 1 - √ρ]`. Otherwise,
  we set `ε = 0`.
-/
noncomputable def errorBound (δ : ℝ≥0) (deg : ℕ) (domain : ι ↪ F) : ℝ≥0 :=
  letI ρ : ℝ≥0 := ρ (ReedSolomon.code domain deg)
  if δ ∈ Set.Ioc 0 ((1 - ρ)/2)
  then Fintype.card ι / Fintype.card F
  else if δ ∈ Set.Ioo ((1 - ρ)/2) (1 - ρ.sqrt)
       then letI m := min (1 - ρ.sqrt - δ) (ρ.sqrt / 20)
            ⟨(deg ^ 2 : ℝ≥0) / ((2 * m) ^ 7 * (Fintype.card F : ℝ)), by positivity⟩
       else 0

/-- `Theorem 1.2` (Proximity Gaps for Reed-Solomon Codes) in [BCIKS20]. -/
>>>>>>> a379a555
theorem proximity_gap_RSCodes {k t : ℕ} [NeZero k] [NeZero t] {deg : ℕ} {domain : ι ↪ F}
  (C : Fin t → (Fin k → (ι → F))) {δ : ℝ≥0} (hδ : δ ≤ 1 - (ReedSolomonCode.sqrtRate deg domain)) :
  generalProximityGap
    (ReedSolomonCode.toFinset domain deg)
<<<<<<< HEAD
    (Affine.AffSpanSetFinsetCol C)
    δ
    (errorBound δ deg domain) := by sorry

/-- Theorem 1.4 (Main Theorem — Correlated agreement over lines) in [BCIKS20].
-/
theorem correlatedAgreement_lines {u : Fin 2 → ι → F} {deg : ℕ} {domain : ι ↪ F} {δ : ℝ≥0}
  (hδ : δ ≤ 1 - (ReedSolomonCode.sqrtRate deg domain))
  (hproximity :
    (PMF.uniformOfFintype F).toOuterMeasure
      {z | Code.relHammingDistToCode (u 1 + z • u 2) (ReedSolomon.code domain deg) ≤ δ} >
      errorBound δ deg domain) :
  correlatedAgreement (ReedSolomon.code domain deg) δ u := by sorry

/-- Theorem 1.5 (Correlated agreement for low-degree parameterised curves) in [BCIKS20].
-/
theorem correlatedAgreement_affine_curves [DecidableEq ι] {k : ℕ} {u : Fin k → ι → F}
  {deg : ℕ} {domain : ι ↪ F} {δ : ℝ≥0}
  (hδ : δ ≤ 1 - (ReedSolomonCode.sqrtRate deg domain))
  (hproximity :
    (PMF.uniformOfFintype (Curve.parametrisedCurveFinite u)).toOuterMeasure
      {y | Code.relHammingDistToCode y.1 (ReedSolomon.code domain deg) ≤ δ} >
=======
    (Affine.AffSpanFinsetCol C)
    δ
    (errorBound δ deg domain) := by sorry

set_option linter.style.commandStart false

/-- `Theorem 1.4` (Main Theorem — Correlated agreement over lines) in [BCIKS20]. -/
theorem correlatedAgreement_lines {u : Fin 2 → ι → F} {deg : ℕ} {domain : ι ↪ F} {δ : ℝ≥0}
  (hδ : δ ≤ 1 - (ReedSolomonCode.sqrtRate deg domain))
  (hproximity :
    Pr_{ let z ← $ᵖ F}[
        Code.relHammingDistToCode (u 0 + z • u 1) (ReedSolomon.code domain deg) ≤ δ
      ] > errorBound δ deg domain
  ) : correlatedAgreement (ReedSolomon.code domain deg) δ u := by sorry

/-- `Theorem 1.5` (Correlated agreement for low-degree parameterised curves) in [BCIKS20]. -/
theorem correlatedAgreement_affine_curves [DecidableEq ι] {k : ℕ} {u : Fin k → ι → F}
  {deg : ℕ} {domain : ι ↪ F} {δ : ℝ≥0}
  (hδ : δ ≤ 1 - ReedSolomonCode.sqrtRate deg domain)
  (hproximity :
    Pr_{let y ← $ᵖ (Curve.parametrisedCurveFinite u)}[
      Code.relHammingDistToCode y.1 (ReedSolomon.code domain deg) ≤ δ
    ] >
>>>>>>> a379a555
      k * (errorBound δ deg domain)) :
  correlatedAgreement (ReedSolomon.code domain deg) δ u := by sorry

open Affine in
<<<<<<< HEAD
/--
Theorem 1.6 (Correlated agreement over affine spaces) in [BCIKS20].
-/
theorem correlatedAgreement_affine_spaces {k : ℕ} [NeZero k] {u : Fin k → ι → F} {deg : ℕ}
  {domain : ι ↪ F} {δ : ℝ≥0} (hδ : δ ≤ 1 - (ReedSolomonCode.sqrtRate deg domain))
  (hproximity :
    (@PMF.uniformOfFintype (affineSpan F (Affine.finsetOfVectors u).toSet)
      affineSpan_Fintype affineSpan_nonempty').toOuterMeasure
        {y | Code.relHammingDistToCode (ι := ι) (F := F) y (ReedSolomon.code domain deg) ≤ δ} >
        errorBound δ deg domain) :
  correlatedAgreement (ReedSolomon.code domain deg) δ u := by sorry

end

namespace Trivariate
section Trivariate

variable {F : Type} [Field F] [DecidableEq F] [DecidableEq (RatFunc F)]

open Polynomial Bivariate


noncomputable def eval_on_Z₀ (p : (RatFunc F)) (z : F) : F :=
  RatFunc.eval (RingHom.id _) z p


notation3:max R "[Z][X]" => Polynomial (Polynomial R)

notation3:max R "[Z][X][Y]" => Polynomial (Polynomial (Polynomial (R)))

notation3:max "Y" => Polynomial.X
notation3:max "X" => Polynomial.C Polynomial.X
notation3:max "Z" => Polynomial.C (Polynomial.C Polynomial.X)

noncomputable opaque eval_on_Z (p : F[Z][X][Y]) (z : F) : F[X][Y] :=
  p.map (Polynomial.mapRingHom (Polynomial.evalRingHom z))

open Polynomial.Bivariate in
noncomputable def toRatFuncPoly (p : F[Z][X][Y]) : (RatFunc F)[X][Y] :=
  p.map (Polynomial.mapRingHom (algebraMap F[X] (RatFunc F)))

end Trivariate
end Trivariate

section ProximityGapSection5
variable {F : Type} [Field F] [DecidableEq F] [DecidableEq (RatFunc F)]
variable {n : ℕ}

section

open GuruswamiSudan
open Polynomial.Bivariate
open RatFunc

/-- The degree bound (a.k.a. `D_X`) for instantiation of Guruswami-Sudan
    in lemma 5.3 of the Proximity Gap paper.
    D_X(m) = (m + 1/2)√rhon.
-/
noncomputable def D_X (rho : ℚ) (n m : ℕ) : ℝ := (m + 1/2) * (Real.sqrt rho) * n

open Classical in
noncomputable def proximity_gap_degree_bound (rho : ℚ) (m n : ℕ) : ℕ :=
  let b := D_X rho m n
  if h : ∃ n : ℕ, b = n
  then (Classical.choose h) - 1
  else Nat.floor b

/-- The ball radius from lemma 5.3 of the Proximity Gap paper,
    which follows from the Johnson bound.
    δ₀(rho, m) = 1 - √rho - √rho/2m.
-/
noncomputable def proximity_gap_johnson (rho : ℚ) (m : ℕ) : ℝ :=
  (1 : ℝ) - Real.sqrt rho - Real.sqrt rho / (2 * m)


/-- The first part of lemma 5.3 from the Proximity gap paper.
    Given the D_X (`proximity_gap_degree_bound`) and δ₀ (`proximity_gap_johnson`),
    a solution to Guruswami-Sudan system exists.
-/
lemma guruswami_sudan_for_proximity_gap_existence {k m : ℕ} {ωs : Fin n ↪ F} {f : Fin n → F} :
  ∃ Q, Condition (k + 1) m ((proximity_gap_degree_bound ((k + 1 : ℚ) / n) m n)) ωs f Q := by
  sorry

open Polynomial in
/-- The second part of lemma 5.3 from the Proximity gap paper.
    For any solution Q of the Guruswami-Sudan system, and for any
    polynomial P ∈ RS[n, k, rho] such that δᵣ(w, P) ≤ δ₀(rho, m),
    we have that Y - P(X) divides Q(X, Y) in the polynomial ring
    F[X][Y]. Note that in F[X][Y], the term X actually refers to
    the outer variable, Y.
-/
lemma guruswami_sudan_for_proximity_gap_property {k m : ℕ} {ωs : Fin n ↪ F}
  {w : Fin n → F}
  {Q : F[X][Y]}
  (cond : Condition (k + 1) m (proximity_gap_degree_bound ((k + 1 : ℚ) / n) m n) ωs w Q)
  {p : ReedSolomon.code ωs n}
  (h : δᵣ(w, p) ≤ proximity_gap_johnson ((k + 1 : ℚ) / n) m)
  :
  (X - Polynomial.C (ReedSolomon.codewordToPoly p)) ∣ Q := by sorry


section

open Polynomial

/-- Following the Proximity Gap paper this the Y-degree of 
    a trivariate polynomial `Q`.
-/
def D_Y (Q : F[Z][X][Y]) : ℕ := Bivariate.natDegreeY Q

/-- The YZ-degree of a trivariate polynomial.
-/
def D_YZ (Q : F[Z][X][Y]) : ℕ :=
  Option.getD (dflt := 0) <| Finset.max
    (Finset.image
            (
              fun j =>
                Option.getD (
                  Finset.max (
                    Finset.image
                      (fun k => j + (Bivariate.coeff Q j k).natDegree)
                      (Q.coeff j).support
                  )
                ) 0
            )
            Q.support
    )

end

/-- The Guruswami-Sudan condition as it is stated in
    the proximity gap paper.
-/
structure ModifiedGuruswami
  (m n k : ℕ)
  (ωs : Fin n ↪ F)
  (Q : F[Z][X][Y])
  (u₀ u₁ : Fin n → F)
  where
  Q_ne_0 : Q ≠ 0
  /-- Degree of the polynomial. -/
  Q_deg : Bivariate.natWeightedDegree Q 1 k < D_X ((k + 1) / (n : ℚ)) n m
  /-- Multiplicity of the roots is at least r. -/
  Q_multiplicity : ∀ i,  Bivariate.rootMultiplicity Q
              (Polynomial.C <| ωs i)
              ((Polynomial.C <| u₀ i) + Polynomial.X * (Polynomial.C <| u₁ i))
            ≥ m
  /-- The X-degree bound. -/
  Q_deg_X :
    Bivariate.degreeX Q < D_X ((k + 1) / (n : ℚ)) n m
  /-- The Y-degree bound. -/
  Q_D_Y :
    D_Y Q < D_X (k + 1 / (n : ℚ)) n m / k
  /-- The YZ-degree bound. -/
  Q_D_YZ :
    D_YZ Q ≤ n * (m + 1/(2 : ℚ))^3 / (6 * Real.sqrt ((k + 1) / n))

/-- The claim 5.4 from the proximity gap paper.
    It essentially claims that there exists 
    a soultion to the Guruswami-Sudan constraints above.
-/
lemma proximity_gap_claim_5_4
  {m n k : ℕ}
  {ωs : Fin n ↪ F} {u₀ u₁ : Fin n → F}
  :
  ∃ Q : F[Z][X][Y], ModifiedGuruswami m n k ωs Q u₀ u₁
    := by sorry

end

variable {m : ℕ} (k : ℕ)

instance {α : Type} (s : Set α) [inst : Finite s] : Fintype s where
  elems := sorry
  complete := by
    sorry

/-- The set `S` (equation 5.2 of the proximity gap paper). -/
def the_S [Finite F] (ωs : Fin n ↪ F) (δ : ℚ) (u₀ u₁ : Fin n → F)
  : Finset F := Set.toFinset { z | ∃ v : ReedSolomon.code ωs (k + 1), δᵣ(u₀ + z • u₁, v) ≤ δ}

open Polynomial

omit [DecidableEq (RatFunc F)] in
/-- There exists a `δ`-close polynomial `P_z` for each `z` 
    from the set `S`.
-/
lemma Pz_exists_for_the_S
  [Finite F]
  {k : ℕ}
  {z : F}
  {ωs : Fin n ↪ F}
  {δ : ℚ} {u₀ u₁ : Fin n → F}
  (hS : z ∈ the_S (k := k) ωs δ u₀ u₁)
  :
  ∃ Pz : F[X], Pz.natDegree ≤ k ∧ δᵣ(u₀ + z • u₁, Pz.eval ∘ ωs) ≤ δ := by
    unfold the_S at hS
    simp only [Subtype.exists, exists_prop, Set.mem_toFinset, Set.mem_setOf_eq] at hS
    rcases hS with ⟨w, hS, dist⟩
    unfold ReedSolomon.code at hS
    rw [Submodule.mem_map] at hS
    rcases hS with ⟨p, hS⟩
    exists p
    apply And.intro
    · have hS := hS.1
      rw [Polynomial.mem_degreeLT] at hS
      by_cases h : p = 0
      · rw [h]; simp
      · rw [Polynomial.degree_eq_natDegree h, Nat.cast_lt] at hS
        linarith
    · unfold ReedSolomon.evalOnPoints at hS
      simp only [LinearMap.coe_mk, AddHom.coe_mk] at hS
      rw [Function.comp_def, hS.2]
      exact dist

/-- The `δ`-close polynomial `Pz` for each `z` 
    from the set `S`.
-/
noncomputable def Pz
  [Finite F]
  {k : ℕ}
  {z : F}
  {ωs : Fin n ↪ F}
  {δ : ℚ} {u₀ u₁ : Fin n → F}
  (hS : z ∈ the_S k ωs δ u₀ u₁)
  :
  F[X]
  := Classical.choose
      (Pz_exists_for_the_S (n := n) (k := k) hS)

/-- Proposition 5.5 from the proximity gap paper.
    There exists a subset `S'` of the set `S` and
    a bivariate polynomial `P(X, Z)` that matches
    `Pz` on that set. 
-/
lemma lemma_5_5
  [Finite F]
  {ωs : Fin n ↪ F}
  {u₀ u₁ : Fin n → F}
  {Q : F[Z][X][Y]}
  (h_gs : ModifiedGuruswami m n k ωs Q u₀ u₁)
  {δ : ℚ}
  :
  ∃ S', ∃ (h_sub : S' ⊆ the_S k ωs δ u₀ u₁), ∃ P : F[Z][X],
    S'.card > (the_S k ωs δ u₀ u₁).card / (2 * D_Y Q) ∧
    ∀ z : S', Pz (h_sub z.2) = P.map (Polynomial.evalRingHom z.1) ∧
    P.natDegree ≤ k ∧
    Bivariate.degreeX P ≤ 1 := by sorry

/-- The subset `S'` extracted from the proprosition 5.5.
-/
noncomputable def the_S'
  [Finite F]
  (ωs : Fin n ↪ F)
  (δ : ℚ)
  (u₀ u₁ : Fin n → F)
  {Q : F[Z][X][Y]}
  (h_gs : ModifiedGuruswami m n k ωs Q u₀ u₁)
  : Finset F := Classical.choose (lemma_5_5 k h_gs (δ := δ))

/-- `S'` is indeed a subset of `S` -/
lemma the_S'_sub_the_S
  [Finite F]
  {ωs : Fin n ↪ F}
  {u₀ u₁ : Fin n → F}
  {Q : F[Z][X][Y]}
  (h_gs : ModifiedGuruswami m n k ωs Q u₀ u₁)
  {δ : ℚ}
  : the_S' k ωs δ u₀ u₁ h_gs ⊆ the_S k ωs δ u₀ u₁ := by sorry

/-- The equation 5.12 from the proximity gap paper. -/
lemma eq_5_12
  {m n k : ℕ}
  {ωs : Fin n ↪ F} {u₀ u₁ : Fin n → F}
  {Q : F[Z][X][Y]}
  (h_gs : ModifiedGuruswami m n k ωs Q u₀ u₁) :
  ∃ (C : F[Z][X]) (R : List F[Z][X][Y]) (f : List ℕ) (e : List ℕ),
    R.length = f.length ∧
    f.length = e.length ∧
    ∀ eᵢ ∈ e, 1 ≤ eᵢ ∧
    ∀ Rᵢ ∈ R, Rᵢ.Separable ∧
    ∀ Rᵢ ∈ R, Irreducible Rᵢ ∧
    Q = (Polynomial.C C) *
      (List.prod
        <| List.map
          (fun ((R, f), e) => (R.comp ((Y : F[Z][X][Y]) ^ f))^e) (List.zip (List.zip R f) e))
  := sorry

/-- Claim 5.6 of the proximity gap paper. -/
lemma lemma_5_6
  {ωs : Fin n ↪ F}
  {u₀ u₁ : Fin n → F}
  {Q : F[Z][X][Y]}
  (h_gs : ModifiedGuruswami m n k ωs Q u₀ u₁)
  : ∃ x₀,
      ∀ R ∈ Classical.choose (Classical.choose_spec (eq_5_12 h_gs)),
      Bivariate.evalX x₀ (Bivariate.discr_y R) ≠ 0 := by sorry

open Trivariate in
open Bivariate in
/-- Claim 5.7 of the proximity gap paper. -/
lemma lemma_5_7 [Finite F]
  {ωs : Fin n ↪ F} {δ : ℚ} {x₀ : F} {u₀ u₁ : Fin n → F}
  {Q : F[Z][X][Y]}
  (h_gs : ModifiedGuruswami m n k ωs Q u₀ u₁)
  :
  ∃ R H, R ∈ Classical.choose (Classical.choose_spec (eq_5_12 h_gs)) ∧
    Irreducible H ∧ H ∣ (Bivariate.evalX (Polynomial.C x₀) R) ∧
   (@Set.toFinset _ { z : the_S (F := F) k ωs δ u₀ u₁ |
        let Pz := Pz z.2
        (Trivariate.eval_on_Z R z.1).eval Pz = 0 ∧
        (Bivariate.evalX z.1 H).eval (Pz.eval x₀) = 0} sorry).card
    ≥ (the_S k ωs δ u₀ u₁).card / (Bivariate.natDegreeY Q)
    ∧ (the_S k ωs δ u₀ u₁).card
        / (Bivariate.natDegreeY Q) > 2 * D_Y Q ^ 2 * (D_X ((k + 1 : ℚ) / n) n m) * D_YZ Q
    := by sorry

/-- Claim 5.7 establishes existens of a polynomial `R`.
    This is the extraction of this polynomial.
-/
noncomputable def R [Finite F]
  {ωs : Fin n ↪ F}
  {u₀ u₁ : Fin n → F}
  (δ : ℚ) (x₀ : F)
  {Q : F[Z][X][Y]}
  (h_gs : ModifiedGuruswami m n k ωs Q u₀ u₁)
  : F[Z][X][Y] := Classical.choose (lemma_5_7 (δ := δ) (x₀ := x₀) k h_gs)

/-- Claim 5.7 establishes existens of a polynomial `H`.
    This is the extraction of this polynomial.
-/
noncomputable def H [Finite F]
  {ωs : Fin n ↪ F}
  {u₀ u₁ : Fin n → F}
  (δ : ℚ) (x₀ : F)
  {Q : F[Z][X][Y]}
  (h_gs : ModifiedGuruswami m n k ωs Q u₀ u₁)
  : F[Z][X] := Classical.choose <| Classical.choose_spec (lemma_5_7 (δ := δ) (x₀ := x₀) k h_gs)

/-- An important property of the polynomial
    `H` extracted from claim 5.7 is that it is 
    irreducible.
-/
lemma H_is_irreducible [Finite F]
  {ωs : Fin n ↪ F} {δ : ℚ} {x₀ : F} {u₀ u₁ : Fin n → F}
  {Q : F[Z][X][Y]}
  (h_gs : ModifiedGuruswami m n k ωs Q u₀ u₁)
  :
  Irreducible (H k δ x₀ h_gs) := by
  have h := Classical.choose_spec <| Classical.choose_spec (lemma_5_7 (δ := δ) (x₀ := x₀) k h_gs)
  simp [H]
  rcases h with ⟨_, h, _⟩
  sorry

open AppendixA.ClaimA2 in
/-- The claim 5.8 from the proximity gap paper.
    States that the approximate solution is 
    actually a solution.
    This version of the claim is stated in terms
    of coefficients.
-/
lemma Claim_5_8
  [Finite F]
  {ωs : Fin n ↪ F} {δ : ℚ} {x₀ : F} {u₀ u₁ : Fin n → F}
  {Q : F[Z][X][Y]}
  (h_gs : ModifiedGuruswami m n k ωs Q u₀ u₁)
  :  ∀ t ≥ k,
  α' 
    (R k δ x₀ h_gs) 
    x₀ 
    (H_is_irreducible k h_gs) 
    t 
  = 
  (0 : AppendixA.𝕃 (H k δ x₀ h_gs))
  := by sorry

open AppendixA.ClaimA2 in
/-- The claim 5.8 from the proximity gap paper.
    States that the approximate solution is 
    actually a solution.
    This version is in terms of polynomials.
-/
lemma Claim_5_8'
  [Finite F]
  {ωs : Fin n ↪ F} {δ : ℚ} {x₀ : F} {u₀ u₁ : Fin n → F}
  {Q : F[Z][X][Y]}
  (h_gs : ModifiedGuruswami m n k ωs Q u₀ u₁)
  :
    γ' (R k δ x₀ h_gs) x₀ (H_is_irreducible k h_gs) =
        PowerSeries.mk (fun t =>
          if t ≥ k
          then (0 : AppendixA.𝕃 (H k δ x₀ h_gs))
          else PowerSeries.coeff _ t
            (γ' 
              (R k (x₀ := x₀) (δ := δ) h_gs)
              x₀
              (H_is_irreducible k h_gs))) := by
   sorry

open AppendixA.ClaimA2 in
/-- Claim 5.9 from the proximity gap paper.
    States that the solution `γ` is linear in 
    the variable `Z`.
-/
lemma Claim_5_9
  [Finite F]
  {ωs : Fin n ↪ F} {δ : ℚ} {x₀ : F} {u₀ u₁ : Fin n → F}
  {Q : F[Z][X][Y]}
  (h_gs : ModifiedGuruswami m n k ωs Q u₀ u₁)
  :
  ∃ (v₀ v₁ : F[X]),
    γ' (R k δ x₀ h_gs) x₀ (H_is_irreducible k (x₀ := x₀) (δ := δ) h_gs) =
        AppendixA.polyToPowerSeries𝕃 _
          (
            (Polynomial.map Polynomial.C v₀) +
            (Polynomial.C Polynomial.X) * (Polynomial.map Polynomial.C v₁)
          ) := by sorry

/-- The linear represenation of the solution `γ` 
    extracted from the claim 5.9.
-/
noncomputable def P [Finite F]
  {ωs : Fin n ↪ F} {δ : ℚ} {x₀ : F} {u₀ u₁ : Fin n → F}
  {Q : F[Z][X][Y]}
  (h_gs : ModifiedGuruswami m n k ωs Q u₀ u₁)
  :
  F[Z][X] :=
  let v₀ := Classical.choose (Claim_5_9 k (δ := δ) (x₀ := x₀) h_gs)
  let v₁ := Classical.choose (Classical.choose_spec <| Claim_5_9 k (δ := δ) (x₀ := x₀) h_gs)
  (
    (Polynomial.map Polynomial.C v₀) +
    (Polynomial.C Polynomial.X) * (Polynomial.map Polynomial.C v₁)
  )

open AppendixA.ClaimA2 in
/-- The extracted `P` from claim 5.9 equals `γ`.
-/
lemma P_eq_gamma
  [Finite F]
  {ωs : Fin n ↪ F} {δ : ℚ} {x₀ : F} {u₀ u₁ : Fin n → F}
  {Q : F[Z][X][Y]}
  (h_gs : ModifiedGuruswami m n k ωs Q u₀ u₁)
  :
  γ' (R k δ x₀ h_gs) x₀ (H_is_irreducible k (x₀ := x₀) (δ := δ) h_gs) =
  AppendixA.polyToPowerSeries𝕃 _ 
    (P k (δ := δ) (x₀ := x₀) h_gs) := by sorry

/-- The set `S'_x` from the proximity gap paper (just before claim 5.10).
    The set of all `z∈S'` such that `w(x,z)` matches `P_z(x)`.
-/
noncomputable def the_S'x
  [Finite F]
  (ωs : Fin n ↪ F)
  (δ : ℚ)
  (u₀ u₁ : Fin n → F)
  {Q : F[Z][X][Y]}
  (h_gs : ModifiedGuruswami m n k ωs Q u₀ u₁)
  (x : Fin n)
  : Finset F := @Set.toFinset _ {z : F | ∃ h : z ∈ the_S' k ωs δ u₀ u₁ h_gs,
    u₀ x + z * u₁ x = (Pz (the_S'_sub_the_S k h_gs h)).eval (ωs x)} sorry

/-- Claim 5.10 of the proximity gap paper.
    Needed to prove the claim 5.9.
    This claim states that `γ(x)=w(x,Z)` if
    the cardinality |S'_x| is big enough.
-/
lemma claim_5_10
  [Finite F]
  {ωs : Fin n ↪ F}
  {u₀ u₁ : Fin n → F}
  {x₀ : F}
  {Q : F[Z][X][Y]}
  (h_gs : ModifiedGuruswami m n k ωs Q u₀ u₁)
  {δ : ℚ}
  {x : Fin n}
  {D : ℕ}
  (hD : D ≥ Bivariate.totalDegree (H k (x₀ := x₀) (δ := δ) h_gs))
  (hx : (the_S'x k ωs δ u₀ u₁ h_gs x).card >
    (2 * k + 1)
      * (Bivariate.natDegreeY <| H k (x₀ := x₀) (δ := δ) h_gs)
      * (Bivariate.natDegreeY <| R k (x₀ := x₀) (δ := δ) h_gs)
      * D)
  : (P k (x₀ := x₀) (δ := δ) h_gs).eval (Polynomial.C (ωs x)) =
    (Polynomial.C <| u₀ x) + u₁ x • Polynomial.X
  := by sorry

/-- Claim 5.11 from the proximity gap paper.
    There exists a set of points `{x₀,...,x_{k+1}}` 
    such that the sets S_{x_j} satisfy the condition
    in the claim 5.10.
-/
lemma claim_5_11
  [Finite F]
  {ωs : Fin n ↪ F}
  {u₀ u₁ : Fin n → F}
  {x₀ : F}
  {Q : F[Z][X][Y]}
  (h_gs : ModifiedGuruswami m n k ωs Q u₀ u₁)
  {δ : ℚ}
  {x : Fin n}
  {D : ℕ}
  (hD : D ≥ Bivariate.totalDegree (H k (x₀ := x₀) (δ := δ) h_gs))
  :
  ∃ Dtop : Finset (Fin n),
    Dtop.card = k + 1 ∧
    ∀ x ∈ Dtop,
      (the_S'x k ωs δ u₀ u₁ h_gs x).card >
        (2 * k + 1)
        * (Bivariate.natDegreeY <| H k δ x₀ h_gs)
        * (Bivariate.natDegreeY <| R k δ x₀ h_gs)
        * D := by sorry

end ProximityGapSection5
end
=======
/-- `Theorem 1.6` (Correlated agreement over affine spaces) in [BCIKS20]. -/
theorem correlatedAgreement_affine_spaces {k : ℕ} [NeZero k] {u : Fin (k + 1) → ι → F}
  {deg : ℕ} {domain : ι ↪ F} {δ : ℝ≥0} (hδ : δ ≤ 1 - (ReedSolomonCode.sqrtRate deg domain))
  (hproximity :
    Pr_{let y ← $ᵖ (u 0 +ᵥ affineSpan F (Finset.univ.image (Fin.tail u)).toSet)}[
        Code.relHammingDistToCode (ι := ι) (F := F) y (ReedSolomon.code domain deg) ≤ δ
    ] > errorBound δ deg domain) :
  correlatedAgreement (ReedSolomon.code domain deg) δ u := by sorry

end
>>>>>>> a379a555
end ProximityGap<|MERGE_RESOLUTION|>--- conflicted
+++ resolved
@@ -1,9 +1,24 @@
-<<<<<<< HEAD
+/-
+Copyright (c) 2024-2025 ArkLib Contributors. All rights reserved.
+Released under Apache 2.0 license as described in the file LICENSE.
+Authors: Quang Dao, Katerina Hristova, František Silváši, Julian Sutherland,
+         Ilia Vlasov
+-/
+
+import ArkLib.Data.CodingTheory.Basic
+import ArkLib.Data.CodingTheory.GuruswamiSudan
+import ArkLib.Data.CodingTheory.Prelims
+import ArkLib.Data.CodingTheory.ReedSolomon
+import ArkLib.Data.Polynomial.Bivariate
+import ArkLib.Data.Polynomial.RationalFunctions
+import ArkLib.Data.Probability.Notation
+
 import Mathlib.Algebra.Field.Basic
 import Mathlib.Algebra.Lie.OfAssociative
 import Mathlib.Algebra.Module.Submodule.Defs
 import Mathlib.Algebra.Polynomial.Basic
 import Mathlib.Data.Finset.BooleanAlgebra
+import Mathlib.Data.Real.Basic
 import Mathlib.Data.Real.Sqrt
 import Mathlib.Data.Set.Defs
 import Mathlib.FieldTheory.RatFunc.AsPolynomial
@@ -14,50 +29,18 @@
 import Mathlib.RingTheory.PowerSeries.Basic
 import Mathlib.RingTheory.PowerSeries.Substitution
 
-import ArkLib.Data.CodingTheory.GuruswamiSudan
-import ArkLib.Data.CodingTheory.Prelims
-import ArkLib.Data.CodingTheory.ReedSolomon
-import ArkLib.Data.Polynomial.Bivariate
-import ArkLib.Data.Polynomial.RationalFunctions
-
-=======
-/-
-Copyright (c) 2024-2025 ArkLib Contributors. All rights reserved.
-Released under Apache 2.0 license as described in the file LICENSE.
-Authors: Quang Dao, Katerina Hristova, František Silváši, Julian Sutherland
--/
-
-import ArkLib.Data.CodingTheory.Basic
-import ArkLib.Data.CodingTheory.ReedSolomon
-import ArkLib.Data.CodingTheory.Prelims
-import ArkLib.Data.Probability.Notation
-import Mathlib.Algebra.Lie.OfAssociative
-import Mathlib.Data.Finset.BooleanAlgebra
-import Mathlib.Data.Real.Basic
-import Mathlib.Data.Real.Sqrt
-import Mathlib.Data.Set.Defs
-import Mathlib.LinearAlgebra.AffineSpace.AffineSubspace.Defs
-import Mathlib.Probability.Distributions.Uniform
-import Mathlib.RingTheory.Henselian
->>>>>>> a379a555
-
 /-!
   # Definitions and Theorems about Proximity Gaps
 
   We define the proximity gap properties of linear codes over finite fields.
 
-<<<<<<< HEAD
-  [BCIKS20] refers to the paper "Proximity Gaps for Reed-Solomon Codes".
-=======
   [BCIKS20] refers to the paper "Proximity Gaps for Reed-Solomon Codes" by Eli Ben-Sasson,
   Dan Carmon, Yuval Ishai, Swastik Kopparty, and Shubhangi Saraf.
->>>>>>> a379a555
 
   ## Main Definitions
 
 -/
 
-<<<<<<< HEAD
 namespace ProximityGap
 
 open NNReal Finset Function
@@ -67,15 +50,11 @@
 section
 
 variable {n : Type*} [Fintype n] [DecidableEq n]
-=======
 universe u
 
-namespace ProximityGap
-
 open NNReal Finset Function ProbabilityTheory
 
 open scoped BigOperators LinearCode
->>>>>>> a379a555
 
 section
 
@@ -106,39 +85,6 @@
   ∃ S : Finset n, #(S) ≥ (1 - δ) * (Fintype.card n) ∧
     ∃ v : Fin k → n → F, ∀ i, v i ∈ C ∧ {j | v i j = W i j} = S
 
-<<<<<<< HEAD
-section
-variable {ι : Type*} [Fintype ι] [Nonempty ι]
-         {F : Type*}
-
-/-- Definition 1.1 in [BCIKS20].
--/
-noncomputable def generalProximityGap {α : Type*} [DecidableEq α] [Nonempty α]
-  (P : Finset (ι → α)) (C : Set (Finset (ι → α))) (δ ε : ℝ≥0) : Prop :=
-  ∀ (S : Finset _) (h : S.Nonempty), S ∈ C → (PMF.uniformOfFinset S h).toOuterMeasure
-  {x | Code.relHammingDistToCode x P ≤ δ} = 1
-  ∨ (PMF.uniformOfFinset S h).toOuterMeasure {x | Code.relHammingDistToCode x P ≤ δ} ≤ ε
-end
-
-section
-variable {ι : Type*} [Fintype ι] [Nonempty ι]
-         {F : Type*} [Field F] [Fintype F] [DecidableEq F]
-/-- The error bound `ε` in the pair of proximity and error parameters `(δ,ε)` for Reed-Solomon codes
-  defined up to the Johnson bound. More precisely, let `rho` be the rate of the Reed-Solomon code.
-  Then for `δ ∈ (0, 1 - √rho)`, we define the relevant error parameter `ε` for the unique decoding
-  bound, i.e. `δ ∈ [0, (1-√rho)/2]` and Johnson bound, i.e. `δ ∈ [(1-√rho)/2 , 1 - √rho]`.
--/
-noncomputable def errorBound (δ : ℝ≥0) (deg : ℕ) (domain : ι ↪ F) : ℝ≥0 :=
-  letI j := ReedSolomonCode.sqrtRate deg domain
-  if δ ≤ 1 - j/2 then Fintype.card ι / Fintype.card F
-  else if δ ≥ 1 - j/2 ∧ δ ≤ 1 - j
-       then letI m := min (1 - j - δ) (j / 20)
-            ⟨(deg ^ 2 : ℝ≥0) / ((2 * m) ^ 7 * (Fintype.card F : ℝ)), by positivity⟩
-       else 0
-
-/-- Theorem 1.2 Proximity Gaps for Reed-Solomon codes in [BCIKS20].
--/
-=======
 end
 
 section
@@ -175,35 +121,10 @@
        else 0
 
 /-- `Theorem 1.2` (Proximity Gaps for Reed-Solomon Codes) in [BCIKS20]. -/
->>>>>>> a379a555
 theorem proximity_gap_RSCodes {k t : ℕ} [NeZero k] [NeZero t] {deg : ℕ} {domain : ι ↪ F}
   (C : Fin t → (Fin k → (ι → F))) {δ : ℝ≥0} (hδ : δ ≤ 1 - (ReedSolomonCode.sqrtRate deg domain)) :
   generalProximityGap
     (ReedSolomonCode.toFinset domain deg)
-<<<<<<< HEAD
-    (Affine.AffSpanSetFinsetCol C)
-    δ
-    (errorBound δ deg domain) := by sorry
-
-/-- Theorem 1.4 (Main Theorem — Correlated agreement over lines) in [BCIKS20].
--/
-theorem correlatedAgreement_lines {u : Fin 2 → ι → F} {deg : ℕ} {domain : ι ↪ F} {δ : ℝ≥0}
-  (hδ : δ ≤ 1 - (ReedSolomonCode.sqrtRate deg domain))
-  (hproximity :
-    (PMF.uniformOfFintype F).toOuterMeasure
-      {z | Code.relHammingDistToCode (u 1 + z • u 2) (ReedSolomon.code domain deg) ≤ δ} >
-      errorBound δ deg domain) :
-  correlatedAgreement (ReedSolomon.code domain deg) δ u := by sorry
-
-/-- Theorem 1.5 (Correlated agreement for low-degree parameterised curves) in [BCIKS20].
--/
-theorem correlatedAgreement_affine_curves [DecidableEq ι] {k : ℕ} {u : Fin k → ι → F}
-  {deg : ℕ} {domain : ι ↪ F} {δ : ℝ≥0}
-  (hδ : δ ≤ 1 - (ReedSolomonCode.sqrtRate deg domain))
-  (hproximity :
-    (PMF.uniformOfFintype (Curve.parametrisedCurveFinite u)).toOuterMeasure
-      {y | Code.relHammingDistToCode y.1 (ReedSolomon.code domain deg) ≤ δ} >
-=======
     (Affine.AffSpanFinsetCol C)
     δ
     (errorBound δ deg domain) := by sorry
@@ -227,22 +148,17 @@
     Pr_{let y ← $ᵖ (Curve.parametrisedCurveFinite u)}[
       Code.relHammingDistToCode y.1 (ReedSolomon.code domain deg) ≤ δ
     ] >
->>>>>>> a379a555
       k * (errorBound δ deg domain)) :
   correlatedAgreement (ReedSolomon.code domain deg) δ u := by sorry
 
 open Affine in
-<<<<<<< HEAD
-/--
-Theorem 1.6 (Correlated agreement over affine spaces) in [BCIKS20].
--/
-theorem correlatedAgreement_affine_spaces {k : ℕ} [NeZero k] {u : Fin k → ι → F} {deg : ℕ}
-  {domain : ι ↪ F} {δ : ℝ≥0} (hδ : δ ≤ 1 - (ReedSolomonCode.sqrtRate deg domain))
+/-- `Theorem 1.6` (Correlated agreement over affine spaces) in [BCIKS20]. -/
+theorem correlatedAgreement_affine_spaces {k : ℕ} [NeZero k] {u : Fin (k + 1) → ι → F}
+  {deg : ℕ} {domain : ι ↪ F} {δ : ℝ≥0} (hδ : δ ≤ 1 - (ReedSolomonCode.sqrtRate deg domain))
   (hproximity :
-    (@PMF.uniformOfFintype (affineSpan F (Affine.finsetOfVectors u).toSet)
-      affineSpan_Fintype affineSpan_nonempty').toOuterMeasure
-        {y | Code.relHammingDistToCode (ι := ι) (F := F) y (ReedSolomon.code domain deg) ≤ δ} >
-        errorBound δ deg domain) :
+    Pr_{let y ← $ᵖ (u 0 +ᵥ affineSpan F (Finset.univ.image (Fin.tail u)).toSet)}[
+        Code.relHammingDistToCode (ι := ι) (F := F) y (ReedSolomon.code domain deg) ≤ δ
+    ] > errorBound δ deg domain) :
   correlatedAgreement (ReedSolomon.code domain deg) δ u := by sorry
 
 end
@@ -747,16 +663,5 @@
 
 end ProximityGapSection5
 end
-=======
-/-- `Theorem 1.6` (Correlated agreement over affine spaces) in [BCIKS20]. -/
-theorem correlatedAgreement_affine_spaces {k : ℕ} [NeZero k] {u : Fin (k + 1) → ι → F}
-  {deg : ℕ} {domain : ι ↪ F} {δ : ℝ≥0} (hδ : δ ≤ 1 - (ReedSolomonCode.sqrtRate deg domain))
-  (hproximity :
-    Pr_{let y ← $ᵖ (u 0 +ᵥ affineSpan F (Finset.univ.image (Fin.tail u)).toSet)}[
-        Code.relHammingDistToCode (ι := ι) (F := F) y (ReedSolomon.code domain deg) ≤ δ
-    ] > errorBound δ deg domain) :
-  correlatedAgreement (ReedSolomon.code domain deg) δ u := by sorry
-
-end
->>>>>>> a379a555
+
 end ProximityGap
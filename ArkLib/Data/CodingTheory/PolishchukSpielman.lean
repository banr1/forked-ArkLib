--- conflicted
+++ resolved
@@ -6,20 +6,10 @@
 
 import ArkLib.Data.Polynomial.Bivariate
 
-/-!
-  # The Statement of Polishchuk-Spielman Lemma
-
-  We state the Polishchuk-Spielman Lemma as it appears in [BCIKS20].
-
-  [BCIKS20] refers to the paper "Proximity Gaps for Reed-Solomon Codes" by Eli Ben-Sasson,
-  Dan Carmon, Yuval Ishai, Swastik Kopparty, and Shubhangi Saraf.
-
--/
-
 open Polynomial.Bivariate Polynomial
 
 /--
-Polishchuk-Spielman Lemma (Lemma 4.3 in [BCIKS20]).
+Polishchuk-Spielman Lemma variant from Ben-Sasson et Al. Proximity Gaps for Reed-Solomon Codes
 -/
 lemma Polishchuk_Spielman {F : Type} [Field F]
   (a_x a_y b_x b_y : ℕ) (n_x n_y : ℕ+)
@@ -29,36 +19,16 @@
   (h_f_degY : a_y ≥ natDegreeY A) (h_g_degY : b_y ≥ natDegreeY B)
   (P_x P_y : Finset F) [Nonempty P_x] [Nonempty P_y]
   (quot_X : F → F[X]) (quot_Y : F → F[X])
-<<<<<<< HEAD
-  (h_bx_ge_ax : b_x ≥ a_x) (h_by_ge_ay : b_y ≥ a_y)
-  (h_f_degX : a_x ≥ Bivariate.degreeX f) (h_g_degX : b_x ≥ Bivariate.degreeX g)
-  (h_f_degY : a_y ≥ Bivariate.natDegreeY f) (h_g_degY : b_y ≥ Bivariate.natDegreeY g)
   (h_card_Px : n_x ≤ P_x.card) (h_card_Py : n_y ≤ P_y.card)
-  (h_le_1 : 1 > (b_x : ℚ) / (n_x : ℚ) + (b_y : ℚ) / (n_y : ℚ))
-=======
-  (h_card_Px : n_x ≤ P_x.card) (h_card_Py : n_y ≤ P_y.card)
->>>>>>> a379a555
   (h_quot_X : ∀ y ∈ P_y,
     (quot_X y).natDegree ≤ (b_x - a_x) ∧ Bivariate.evalY y B = (quot_X y) * (Bivariate.evalY y A))
   (h_quot_Y : ∀ x ∈ P_x,
-<<<<<<< HEAD
-    (quot_Y x).natDegree ≤ (b_y - a_y) ∧ Bivariate.evalX x g = (quot_Y x) * (Bivariate.evalX x f))
-  : ∃ q : F[X][Y], g = q * f
-    ∧ Bivariate.degreeX q ≤ b_x - a_x ∧ Bivariate.natDegreeY q ≤ b_y - a_y
-=======
     (quot_Y x).natDegree ≤ (b_y - a_y) ∧ Bivariate.evalX x B = (quot_Y x) * (Bivariate.evalX x A))
   (h_le_1 : 1 > (b_x : ℚ) / (n_x : ℚ) + (b_y : ℚ) / (n_y : ℚ))
   : ∃ P : F[X][Y], B = P * A
     ∧ Bivariate.degreeX P ≤ b_x - a_x ∧ natDegreeY P ≤ b_y - a_y
->>>>>>> a379a555
     ∧ (∃ Q_x : Finset F, Q_x.card ≥ n_x - a_x ∧ Q_x ⊆ P_x ∧
         ∀ x ∈ Q_x, Bivariate.evalX x P = quot_Y x)
     ∧ (∃ Q_y : Finset F, Q_y.card ≥ n_y - a_y ∧ Q_y ⊆ P_y ∧
-<<<<<<< HEAD
-        ∀ y ∈ Q_y, Bivariate.evalX y q = quot_X y)
-    := by
-  sorry
-=======
         ∀ y ∈ Q_y, Bivariate.evalX y P = quot_X y)
-    := sorry
->>>>>>> a379a555
+    := sorry
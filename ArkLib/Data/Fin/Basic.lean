/-
Copyright (c) 2024-2025 ArkLib Contributors. All rights reserved.
Released under Apache 2.0 license as described in the file LICENSE.
Authors: Quang Dao, František Silváši
-/
import Mathlib.Algebra.BigOperators.Fin
import Mathlib.Algebra.Order.Ring.Nat
import Mathlib.Algebra.Order.Sub.Basic
import Mathlib.Algebra.Polynomial.Eval.Defs
import Mathlib.Data.Fin.Tuple.Take
import Batteries.Data.Fin.Fold
import ArkLib.Data.Classes.DCast

/-!
  # Lemmas on `Fin` and `Fin`-indexed tuples

  We define operations on `Fin` and `Fin`-indexed tuples that are needed for ArkLib.
-/

universe u v w

-- We may need special naming for these objects `FinTuple` and `FinVec`
-- in order to consolidate a pattern that we find in this development
-- i.e. `ProtocolSpec` is a `FinVec`, `(Full)Transcript` is a `FinTuple`, and so on

/-- A `FinVec` is a `FinTuple` with a constant type family, i.e. `Fin n → α`. -/
abbrev FinVec (α : Sort u) (n : ℕ) : Sort _ := Fin n → α

def IndexedByFinVec (α : Sort u) (n : ℕ) := (β : FinVec α n) → Type v

/-- A `FinTuple` of size `n` and type family `α` is a dependent function `(i : Fin n) → α i`. -/
abbrev FinTuple (n : ℕ) (α : FinVec (Sort u) n) : Sort _ := (i : Fin n) → α i

/-- Cast a `FinTuple` across an equality `n' = n` and a family of equalities
  `∀ i, α (Fin.cast h i) = α' i`.

  Since this is a pull-back, we state the equalities in the other direction (i.e. `n' = n` instead
  of `n = n'`) -/
def FinTuple.cast {n n' : ℕ} {α : Fin n → Sort u} {α' : Fin n' → Sort u}
    (h : n' = n) (hα : ∀ i, α (Fin.cast h i) = α' i) (v : FinTuple n α) :
      FinTuple n' α' :=
  fun i => _root_.cast (hα i) (v (Fin.cast h i))

/-- Version of `funext_iff` for dependent functions `f : (x : α) → β x` and
`g : (x : α') → β' x`. -/
theorem funext_heq_iff {α α' : Sort u} {β : α → Sort v} {β' : α' → Sort v}
    {f : (x : α) → β x} {g : (x : α') → β' x} (ha : α = α') (hb : ∀ x, β x = β' (cast ha x)) :
      HEq f g ↔ ∀ x, HEq (f x) (g (cast ha x)) := by
  subst ha
  have : β = β' := funext hb
  subst this
  simp [funext_iff]

alias ⟨_, funext_heq⟩ := funext_heq_iff

theorem funext₂_iff {α : Sort u} {β : α → Sort v} {γ : (a : α) → β a → Sort w}
    {f g : (a : α) → (b : β a) → γ a b} : f = g ↔ ∀ a b, f a b = g a b := by
  simp [funext_iff]

/-- Version of `funext₂_iff` for heterogeneous equality. -/
theorem funext₂_heq_iff {α α' : Sort u} {β : α → Sort v} {β' : α' → Sort v}
    {γ : (a : α) → β a → Sort w} {γ' : (a : α') → β' a → Sort w}
    {f : (a : α) → (b : β a) → γ a b} {g : (a : α') → (b : β' a) → γ' a b}
    (ha : α = α') (hb : ∀ a, β a = β' (cast ha a))
    (hc : ∀ a b, γ a b = γ' (cast ha a) (cast (hb a) b)) :
      HEq f g ↔ ∀ a b, HEq (f a b) (g (cast ha a) (cast (hb a) b)) := by
  subst ha
  have : β = β' := funext hb
  subst this
  have : γ = γ' := funext₂ hc
  subst this
  simp [funext₂_iff]

alias ⟨_, funext₂_heq⟩ := funext₂_heq_iff

namespace Fin

open Function

/-- Version of `Fin.heq_fun_iff` for dependent functions `f : (i : Fin k) → α i`. -/
protected theorem heq_fun_iff' {k l : ℕ} {α : Fin k → Sort u} {β : Fin l → Sort u} (h : k = l)
    (h' : ∀ i : Fin k, (α i) = (β (Fin.cast h i))) {f : (i : Fin k) → α i} {g : (j : Fin l) → β j} :
    HEq f g ↔ ∀ i : Fin k, HEq (f i) (g (Fin.cast h i)) := by
  subst h
  simp only [cast_eq_self]
  exact funext_heq_iff rfl h'

/-- Casting a `Fin` doesn't change its value. -/
@[simp]
theorem cast_val {m n : ℕ} (h : m = n) (a : Fin m) : (Fin.cast h a).val = a.val := by
  subst h; simp

@[simp]
theorem induction_one {motive : Fin 2 → Sort*} {zero : motive 0}
    {succ : ∀ i : Fin 1, motive i.castSucc → motive i.succ} :
      induction (motive := motive) zero succ (last 1) = succ 0 zero := rfl

/-- Alternate version of `Fin.induction_one` that uses `1 : Fin 2` instead of `last 1`. -/
@[simp]
theorem induction_one' {motive : Fin 2 → Sort*} {zero : motive 0}
    {succ : ∀ i : Fin 1, motive i.castSucc → motive i.succ} :
      induction (motive := motive) zero succ (1 : Fin 2) = succ 0 zero := rfl

@[simp]
theorem induction_two {motive : Fin 3 → Sort*} {zero : motive 0}
    {succ : ∀ i : Fin 2, motive i.castSucc → motive i.succ} :
      induction (motive := motive) zero succ (last 2) = succ 1 (succ 0 zero) := rfl

/-- Alternate version of `Fin.induction_two` that uses `2 : Fin 3` instead of `last 2`. -/
@[simp]
theorem induction_two' {motive : Fin 3 → Sort*} {zero : motive 0}
    {succ : ∀ i : Fin 2, motive i.castSucc → motive i.succ} :
      induction (motive := motive) zero succ (2 : Fin 3) = succ 1 (succ 0 zero) := by rfl

/-- Heterogeneous equality on `Fin.induction` -/
theorem induction_heq {n n' : ℕ} {motive : Fin (n + 1) → Sort u} {motive' : Fin (n' + 1) → Sort u}
    {zero : motive 0} {zero' : motive' 0}
    {succ : ∀ i : Fin n, motive i.castSucc → motive i.succ}
    {succ' : ∀ i : Fin n', motive' i.castSucc → motive' i.succ}
    {i : Fin (n + 1)} {i' : Fin (n' + 1)}
    (hn : n = n') (hmotive : HEq motive motive') (hzero : HEq zero zero')
    (hsucc : HEq succ succ') (hi : HEq i i') :
      HEq (induction (motive := motive) zero succ i)
        (induction (motive := motive') zero' succ' i') := by
  subst hn; subst hmotive; subst hzero; subst hsucc; subst hi; rfl

theorem induction_init {n : ℕ} {motive : Fin (n + 2) → Sort*} {zero : motive 0}
    {succ : ∀ i : Fin (n + 1), motive i.castSucc → motive i.succ} {i : Fin (n + 1)} :
      induction (motive := motive) zero succ i.castSucc =
        induction (motive := Fin.init motive) zero (fun j x => succ j.castSucc x) i := by
  induction i using Fin.induction with
  | zero => simp
  | succ i _ =>
    have : i.succ.castSucc = i.castSucc.succ := rfl
    rw! (castMode := .all) [this]
    simp only [induction_succ]
    congr

theorem induction_tail {n : ℕ} {motive : Fin (n + 2) → Sort*} {zero : motive 0}
    {succ : ∀ i : Fin (n + 1), motive i.castSucc → motive i.succ} {i : Fin (n + 1)} :
      induction (motive := motive) zero succ i.succ =
        induction (motive := Fin.tail motive) (succ 0 zero) (fun j x => succ j.succ x) i := by
  induction i using Fin.induction with
  | zero => simp only [succ_zero_eq_one, induction_zero]; rfl
  | succ i ih =>
    simp
    have : i.succ.castSucc = i.castSucc.succ := rfl
    aesop

/-- `Fin.induction` on `m + n` for `i ≤ m` steps is equivalent to `Fin.induction` on `m` for `i`
  steps. -/
theorem induction_append_left {m n : ℕ} {motive : Fin (m + n + 1) → Sort*} {zero : motive 0}
    {succ : ∀ i : Fin (m + n), motive i.castSucc → motive i.succ} {i : Fin (m + 1)} :
      induction (motive := motive) zero succ ⟨i, by omega⟩ =
        @induction m (fun j => motive ⟨j, by omega⟩) zero (fun j x => succ ⟨j, by omega⟩ x) i := by
  induction i using Fin.induction with
  | zero => simp [induction_zero]; rfl
  | succ i ih =>
    simp at ih ⊢
    have : (⟨i.1 + 1, by omega⟩ : Fin (m + n + 1)) = (⟨i, by omega⟩ : Fin (m + n)).succ := rfl
    rw! (castMode := .all) [this, induction_succ, ih]

/-- `Fin.induction` on `m + n` for `m + i` steps is equivalent to `Fin.induction` on `n` on `i`
  steps on the result of `Fin.induction` on `m`. -/
theorem induction_append_right {m n : ℕ} {motive : Fin (m + n + 1) → Sort*} {zero : motive 0}
  {succ : ∀ i : Fin (m + n), motive i.castSucc → motive i.succ} {i : Fin (n + 1)} :
    induction zero succ (i.natAdd m) =
      @induction n (fun i => motive (i.natAdd m))
        (@induction m (fun j => motive (Fin.cast (by omega) (j.castAdd n)))
          zero (fun j x => succ (j.castAdd n) x) (last m))
        (fun i x => succ (i.natAdd m) x) i := by
  induction i using Fin.induction with
  | zero =>
    simp [castAdd, castLE, last, natAdd, HMod.hMod, Mod.mod, Nat.mod]
    rw [induction_append_left (i := ⟨m, by omega⟩)]
    rfl
  | succ i ih =>
    simp [← ih]
    have : natAdd m i.succ = (natAdd m i).succ := rfl
    rw! (castMode := .all) [this, induction_succ]
    rfl

/-- `Fin.insertNth 0` is equivalent to `Fin.cases`. -/
theorem insertNth_zero_eq_cases {n : ℕ} {α : Fin (n + 1) → Sort u} :
    insertNth 0 = cases (motive := α) := by
  funext x p j
  induction j using Fin.cases with
  | zero => simp only [insertNth, succAboveCases, ↓reduceDIte, cases_zero]
  | succ j =>
    simp only [insertNth, succAboveCases, not_lt_zero, ↓reduceDIte, cases_succ, Fin.succ_ne_zero]
    congr

section Append

variable {m n : ℕ} {α β : Sort*}

theorem append_comp {a : Fin m → α} {b : Fin n → α} (f : α → β) :
    append (f ∘ a) (f ∘ b) = f ∘ append a b := by
  funext i
  simp only [append, addCases, comp_apply, eq_rec_constant]
  by_cases h : i < m <;> simp only [h, ↓reduceDIte]

theorem append_comp' {a : Fin m → α} {b : Fin n → α} (f : α → β)
    (i : Fin (m + n)) : append (f ∘ a) (f ∘ b) i = f (append a b i) := by
  simp only [append_comp, comp_apply]

theorem addCases_left' {motive : Fin (m + n) → Sort*}
    {left : (i : Fin m) → motive (castAdd n i)} {right : (j : Fin n) → motive (natAdd m j)}
    {i : Fin m} (j : Fin (m + n)) (h : j = castAdd n i) :
      addCases (motive := motive) left right j = h ▸ (left i) := by
  subst h
  simp only [addCases_left]

theorem addCases_right' {motive : Fin (m + n) → Sort*}
    {left : (i : Fin m) → motive (castAdd n i)} {right : (j : Fin n) → motive (natAdd m j)}
    {i : Fin n} (j : Fin (m + n)) (h : j = natAdd m i) :
      addCases (motive := motive) left right j = h ▸ (right i) := by
  subst h
  simp only [addCases_right]

-- theorem append_left' {u : Fin m → α} {v : Fin n → α} {i : Fin m}
--     (j : Fin (m + n)) (h : j = castAdd n i) : append u v j = u i := by
--   subst h
  -- simp only [append_left]

theorem append_right' {u : Fin m → α} {v : Fin n → α} {i : Fin n}
    (j : Fin (m + n)) (h : j = natAdd m i) : append u v j = v i := by
  subst h
  simp only [append_right]

theorem append_left_injective (b : Fin n → α) : Function.Injective (@Fin.append m n α · b) := by
  intro a a' h
  simp only at h
  ext i
  have : append a b (castAdd n i) = append a' b (castAdd n i) := by rw [h]
  simp only [append_left] at this
  exact this

theorem append_right_injective (a : Fin m → α) : Function.Injective (@Fin.append m n α a) := by
  intro b b' h
  ext i
  have : append a b (natAdd m i) = append a b' (natAdd m i) := by rw [h]
  simp only [append_right] at this
  exact this

end Append

/-- Version of `Fin.addCases` that splits the motive into two dependent vectors `α` and `β`, and
  the return type is `Fin.append α β`. -/
def addCases' {m n : ℕ} {α : Fin m → Sort u} {β : Fin n → Sort u} (left : (i : Fin m) → α i)
    (right : (j : Fin n) → β j) (i : Fin (m + n)) : append α β i := by
  refine addCases ?_ ?_ i <;> intro j <;> simp
  · exact left j
  · exact right j

@[simp]
theorem addCases'_left {m n : ℕ} {α : Fin m → Sort u} {β : Fin n → Sort u}
    (left : (i : Fin m) → α i) (right : (j : Fin n) → β j) (i : Fin m) :
      addCases' left right (Fin.castAdd n i) = (Fin.append_left α β i) ▸ (left i) := by
  simp [addCases', cast_eq_iff_heq]

@[simp]
theorem addCases'_right {m n : ℕ} {α : Fin m → Sort u} {β : Fin n → Sort u}
    (left : (i : Fin m) → α i) (right : (j : Fin n) → β j) (i : Fin n) :
      addCases' left right (Fin.natAdd m i) = (Fin.append_right α β i) ▸ (right i) := by
  simp [addCases', cast_eq_iff_heq]

-- theorem addCases'_heq_addCases {m n : ℕ} {α : Fin m → Sort u} {β : Fin n → Sort u}
--     (left : (i : Fin m) → α i) (right : (j : Fin n) → β j) :
--       HEq (addCases' left right) = addCases (motive := append α β) left right := by
--   ext i
--   refine addCasesFn_iff.mpr (fun i => ?_)
--   simp [addCases']

variable {n : ℕ} {α : Fin n → Sort u}

theorem take_addCases'_left {n' : ℕ} {β : Fin n' → Sort u} (m : ℕ) (h : m ≤ n)
    (u : (i : Fin n) → α i) (v : (j : Fin n') → β j) (i : Fin m) :
    take m (Nat.le_add_right_of_le h) (addCases' u v) i =
      (append_left α β (castLE h i)) ▸ (take m h u i) := by
  have : i < n := Nat.lt_of_lt_of_le i.isLt h
  simp [take_apply, addCases', addCases, this, cast_eq_iff_heq, castLE]

-- theorem take_addCases'_right {n' : ℕ} {β : Fin n' → Sort u} (m : ℕ) (h : m ≤ n')
--     (u : (i : Fin n) → α i) (v : (j : Fin n') → β j) (i : Fin (n + m)) :
--       take (n + m) (Nat.add_le_add_left h n) (addCases' u v) i =
--         addCases' u (take m h v) i := by
--   have : i < n := Nat.lt_of_lt_of_le i.isLt h
--   simp [take_apply, addCases', addCases, this, cast_eq_iff_heq, castLT, castLE]
--   have {i : Fin m} : castLE (Nat.le_add_right_of_le h) i = natAdd n (castLE h i) := by congr
--   refine (Fin.heq_fun_iff' rfl (fun i => ?_)).mpr (fun i => ?_)
--   · sorry
--     simp only [append_right, cast_eq_self]
--   · rw [take, this]
--     simp [addCases_right]


/-- Take the last `m` elements of a finite vector -/
def rtake (m : ℕ) (h : m ≤ n) (v : (i : Fin n) → α i) :
    (i : Fin m) → α (Fin.cast (Nat.sub_add_cancel h) (natAdd (n - m) i)) :=
  fun i => v (Fin.cast (Nat.sub_add_cancel h) (natAdd (n - m) i))

@[simp]
theorem rtake_apply (v : (i : Fin n) → α i) (m : ℕ) (h : m ≤ n)
    (i : Fin m) : rtake m h v i = v (Fin.cast (Nat.sub_add_cancel h) (natAdd (n - m) i)) := rfl

@[simp]
theorem rtake_zero {n : ℕ} {α : Sort u} (v : Fin n → α) :
    rtake 0 (by omega) v = fun i => Fin.elim0 i := by ext i; exact Fin.elim0 i

@[simp]
theorem rtake_self {n : ℕ} {α : Sort u} (v : Fin n → α) :
    rtake n (by omega) v = v := by ext i; simp [rtake, Fin.natAdd]

-- @[simp]
-- theorem rtake_succ {n : ℕ} {α : Sort u} (v : Fin n → α) (m : Fin (n + 1)) :
--     rtake v (Fin.succ m) = Fin.addCases (v (Fin.cast (by omega) (Fin.natAdd (n - m) m)))
--       (rtake (v ∘ Fin.succ) m) := by
--   ext i <;> simp [rtake, Fin.natAdd]

-- @[simp]
-- theorem rtake_eq_take_rev {n : ℕ} {α : Sort u} (v : Fin n → α) (m : Fin (n + 1)) :
--     rtake v m = take v m ∘ Fin.rev := by
--   ext i
--   simp [rtake, take, Fin.natAdd, Fin.cast, Fin.rev]
--   congr;

-- @[simp]
-- theorem take_rtake_append {n : ℕ} {α : Sort u} (v : Fin n → α) (m : Fin (n + 1)) :
--     fun i => Fin.addCases (take v m) (rtake v (n - m)) i = v := by
--   ext i
--   refine Fin.addCases ?_ ?_ i <;> intro j <;> simp [take, rtake]
--   · exact v j
--   · exact v (Fin.addNat j (n - m))

/-
* `Fin.drop`: Given `h : m ≤ n`, `Fin.drop m h v` for a `n`-tuple `v = (v 0, ..., v (n - 1))` is the
  `(n - m)`-tuple `(v m, ..., v (n - 1))`.
-/
section Drop

/-- Drop the first `m` elements of an `n`-tuple where `m ≤ n`, returning an `(n - m)`-tuple. -/
def drop (m : ℕ) (h : m ≤ n) (v : (i : Fin n) → α i) :
    (i : Fin (n - m)) → α (Fin.cast (Nat.sub_add_cancel h) (addNat i m)) :=
  fun i ↦ v (Fin.cast (Nat.sub_add_cancel h) (addNat i m))

@[simp]
theorem drop_apply (m : ℕ) (h : m ≤ n) (v : (i : Fin n) → α i) (i : Fin (n - m)) :
    (drop m h v) i = v (Fin.cast (Nat.sub_add_cancel h) (addNat i m)) := rfl

@[simp]
theorem drop_zero (v : (i : Fin n) → α i) : drop 0 n.zero_le v = v := by
  ext i
  simp only [Nat.sub_zero, Nat.add_zero, addNat, Fin.eta, cast_eq_self, drop_apply]

@[simp]
theorem drop_one {α : Fin (n + 1) → Sort*} (v : (i : Fin (n + 1)) → α i) :
    drop 1 (Nat.le_add_left 1 n) v = tail v := by
  ext i
  simp only [drop, tail]
  congr

@[simp]
theorem drop_of_succ {α : Fin (n + 1) → Sort*} (v : (i : Fin (n + 1)) → α i) :
    drop n n.le_succ v = fun i => v (Fin.cast (Nat.sub_add_cancel n.le_succ) (addNat i n)) := by
  ext i
  simp only [drop]

-- @[simp]
-- theorem drop_all (v : (i : Fin n) → α i) :
--     HEq (drop n (le_refl n) v)
--       (fun (i : Fin 0) ↦
-- @elim0 (α (Fin.cast (Nat.sub_add_cancel (le_refl n)) (i.addNat n))) i) := by
--   sorry
--   refine (Fin.heq_fun_iff ?_).mpr ?_
--   · simp
--   · intro i

theorem drop_tail {α : Fin (n + 1) → Sort*} (m : ℕ) (h : m ≤ n) (v : (i : Fin (n + 1)) → α i) :
    HEq (drop m h (tail v)) (drop m.succ (Nat.succ_le_succ h) v) := by
  refine (Fin.heq_fun_iff' (Nat.succ_sub_succ_eq_sub n m).symm (fun i => by congr)).mpr ?_
  intro i
  simp [drop, tail]
  congr

theorem drop_repeat {α : Type*} {n' : ℕ} (m : ℕ) (h : m ≤ n) (a : Fin n' → α) :
    HEq (drop (m * n') (Nat.mul_le_mul_right n' h) (Fin.repeat n a)) (Fin.repeat (n - m) a) :=
  (Fin.heq_fun_iff (Nat.sub_mul n m n').symm).mpr (fun i => by simp [modNat])

end Drop

section Sum

-- Append multiple `Fin` tuples?

def castSum (l : List ℕ) {n : ℕ} (h : n ∈ l) : Fin n → Fin l.sum := fun i =>
  match l with
  | [] => by contradiction
  | n' :: l' => by
    simp only [List.sum_cons]
    by_cases hi : n = n'
    · exact castAdd l'.sum (Fin.cast hi i)
    · exact natAdd n' (castSum l' (List.mem_of_ne_of_mem hi h) i)

theorem castSum_castLT {l' : List ℕ} {i : ℕ} (j : Fin i) :
    castSum (i :: l') (by simp) j =
      castLT j (Nat.lt_of_lt_of_le j.isLt (List.le_sum_of_mem (by simp))) := by
  simp [castSum, castAdd, castLE, castLT]

theorem castSum_castAdd {n m : ℕ} (i : Fin n) : castSum [n, m] (by simp) i = castAdd m i := by
  simp [castSum]

def sumCases {l : List ℕ} {motive : Fin l.sum → Sort*}
    (cases : ∀ (n : ℕ) (h : n ∈ l) (i : Fin n), motive (castSum l h i))
    (i : Fin l.sum) : motive i := match l with
  | [] => by simp only [List.sum_nil] at i; exact elim0 i
  | n' :: l' => by
    simp only [List.sum_cons] at i
    by_cases hi : i < n'
    · convert cases n' (by simp) ⟨i.val, hi⟩
      simp [castSum]
    · have hj' : i.val - n' < l'.sum := by sorry
      sorry
      -- refine sumCases (l := l') (motive := motive ∘ natAdd i') ?_ ⟨j.val - i', hj'⟩

end Sum

section FinSigmaFinEquiv

variable {n : ℕ}

def map {α β : Fin n → Sort*} (f : (i : Fin n) → α i → β i) (a : (i : Fin n) → α i) :
    (i : Fin n) → β i := fun i => f i (a i)

def range (n : ℕ) : Fin n → ℕ := fun i => i

def ranges {n : ℕ} (a : Fin n → ℕ) : (i : Fin n) → Fin (a i) → ℕ :=
  match n with
  | 0 => fun i => elim0 i
  | n + 1 => fun i => by
    by_cases h : i = 0
    · exact val
    · letI rest := ranges (tail a) (i.pred h)
      simp only [tail, pred, subNat_one_succ] at rest
      exact fun j => rest j + a 0

theorem ranges_eq_ranges_list {a : Fin n → ℕ} :
    List.ofFn (fun i => List.ofFn (ranges a i)) = List.ranges (List.ofFn a) := by
  induction n using Nat.strongRec with
  | ind n IH => sorry

/-- Find the first index `i` such that `k` is smaller than `∑ j < i, a j`, and return `none`
  otherwise.

  This is the dependent version of `Fin.divNat`.
-/
def divSum? {m : ℕ} (n : Fin m → ℕ) (k : ℕ) : Option (Fin m) :=
  find (fun i => k < ∑ j, n (castLE i.isLt j))

theorem divSum?_is_some_iff_lt_sum {m : ℕ} {n : Fin m → ℕ} {k : ℕ} :
    (divSum? n k).isSome ↔ k < ∑ i, n i := by
  constructor
  · intro h
    simp only [divSum?, Nat.succ_eq_add_one, castLE, isSome_find_iff] at h
    obtain ⟨i, hi⟩ := h
    have : i.val + 1 + (m - i.val - 1) = m := by omega
    rw [← Fin.sum_congr' _ this, Fin.sum_univ_add]
    simp only [gt_iff_lt]
    exact Nat.lt_add_right _ hi
  · intro isLt
    have : m ≠ 0 := fun h => by subst h; simp at isLt
    refine Fin.isSome_find_iff.mpr ?_
    have hm : (m - 1) + 1 = m := by omega
    refine ⟨Fin.cast hm (Fin.last (m - 1)), ?_⟩
    simp only [coe_cast, val_last, Nat.succ_eq_add_one, Fin.castLE_of_eq hm,
        Fin.sum_congr' n hm, isLt]

def divSum {m : ℕ} {n : Fin m → ℕ} (k : Fin (∑ j, n j)) : Fin m :=
  (divSum? n k).get (divSum?_is_some_iff_lt_sum.mpr k.isLt)

theorem sum_le_of_divSum?_eq_some {m : ℕ} {n : Fin m → ℕ} {k : Fin (∑ j, n j)} {i : Fin m}
    (hi : divSum? n k = some i) : ∑ j : Fin i, n (castLE i.isLt.le j) ≤ k := by
  by_cases hi' : 0 = i.val
  · rw [← Fin.sum_congr' _ hi']
    simp only [Finset.univ_eq_empty, Finset.sum_empty, _root_.zero_le]
  · have : (i.val - 1) + 1 = i.val := by omega
    rw [← Fin.sum_congr' _ this]
    have := Fin.find_min (Option.mem_def.mp hi) (j := ⟨i.val - 1, by omega⟩) <| Fin.lt_def.mpr
      (by simp only; omega)
    exact not_lt.mp this

def modSum {m : ℕ} {n : Fin m → ℕ} (k : Fin (∑ j, n j)) : Fin (n (divSum k)) :=
  ⟨k - ∑ j, n (Fin.castLE (divSum k).isLt.le j), by
    have divSum_mem : divSum k ∈ divSum? n k := by
      simp only [divSum, divSum?, Option.mem_def, Option.some_get]
    have hk : k < ∑ j, n (Fin.castLE (divSum k).isLt j) := Fin.find_spec _ divSum_mem
    simp only [Fin.sum_univ_succAbove _ (Fin.last (divSum k)), succAbove_last] at hk
    rw [Nat.sub_lt_iff_lt_add' (sum_le_of_divSum?_eq_some divSum_mem)]
    rw [add_comm]
    exact hk⟩

open Finset in
/-- Equivalence between `(i : Fin m) × Fin (n i)` and `Fin (∑ i, n i)`.

Put this as the prime version since it already exists in mathlib (though with a different definition
that's not def'eq to this one). -/
def finSigmaFinEquiv' {m : ℕ} {n : Fin m → ℕ} : (i : Fin m) × Fin (n i) ≃ Fin (∑ i, n i) :=
  .ofRightInverseOfCardLE (le_of_eq <| by simp_rw [Fintype.card_sigma, Fintype.card_fin])
    (fun ⟨i, j⟩ => ⟨∑ k, n (Fin.castLE i.isLt.le k) + j, by
      have hi : i.val + 1 + (m - i.val - 1) = m := by omega
      conv_rhs => rw [← Fin.sum_congr' n hi, Fin.sum_univ_add, Fin.sum_univ_add, add_assoc]
      have hk {k : Fin i} : Fin.castLE i.isLt.le k =
            Fin.cast hi (Fin.castAdd (m - i - 1) (Fin.castAdd 1 k)) := by
        simp only [Fin.castLE, Fin.cast, Fin.coe_castAdd]
      simp_rw [hk, Nat.add_lt_add_iff_left, univ_unique, sum_singleton]
      exact Nat.lt_add_right _ (by simp only [Fin.cast, Fin.coe_castAdd, Fin.coe_natAdd,
          Fin.val_eq_zero, add_zero, Fin.is_lt])⟩)
    (fun k => ⟨k.divSum, k.modSum⟩)
    (by
      intro a
      induction n using Fin.consInduction with
      | h0 =>
        simp only [univ_eq_empty, sum_empty] at a
        exact Fin.elim0 a
      | h =>
        ext
        exact Nat.add_sub_cancel' (Fin.sum_le_of_divSum?_eq_some (Option.some_get _).symm))

@[simp]
theorem finSigmaFinEquiv'_apply {m : ℕ} {n : Fin m → ℕ} (k : (i : Fin m) × Fin (n i)) :
    (finSigmaFinEquiv' k : ℕ) = ∑ i : Fin k.1, n (Fin.castLE k.1.isLt.le i) + k.2 := rfl

theorem finSigmaFinEquiv'_pair {m : ℕ} {n : Fin m → ℕ} (i : Fin m) (k : Fin (n i)) :
    (finSigmaFinEquiv' ⟨i, k⟩ : ℕ) = ∑ j, n (Fin.castLE i.isLt.le j) + k := by
  simp only [finSigmaFinEquiv', Equiv.ofRightInverseOfCardLE_apply]

end FinSigmaFinEquiv

section Join

variable {a : Fin n → ℕ} {α : (i : Fin n) → (j : Fin (a i)) → Sort*}

def join (v : (i : Fin n) → (j : Fin (a i)) → α i j) (k : Fin (∑ i, a i)) : α k.divSum k.modSum :=
  v k.divSum k.modSum

variable {v : (i : Fin n) → (j : Fin (a i)) → α i j}

@[simp]
theorem join_zero {a : Fin 0 → ℕ} {α : (i : Fin 0) → (j : Fin (a i)) → Sort*}
    {v : (i : Fin 0) → (j : Fin (a i)) → α i j} :
    join v = fun i => Fin.elim0 i := by
  funext i; exact Fin.elim0 i

-- theorem join_one {a : Fin 1 → ℕ} {α : (i : Fin 1) → (j : Fin (a i)) → Sort*}
--     {v : (i : Fin 1) → (j : Fin (a i)) → α i j} :
--     join v = v 0 := by
--   funext i; exact Fin.elim0 i

theorem join_addCases : True := sorry

theorem join_eq_addCases : True := sorry

theorem join_eq_join_list : True := sorry

end Join

section OptionEquivPrime

-- Experimenting with `Fin n` instead of `Fin (n + 1)`, but it seems we'd need to re-define every
-- existing `Fin` functions, which is bad

variable {n : ℕ}

def finSuccEquivNth' (i : Fin n) : Fin n ≃ Option (Fin (n - 1)) := by
  haveI : n = (n - 1) + 1 := (Nat.sub_eq_iff_eq_add (Nat.zero_lt_of_lt i.isLt)).mp rfl
  exact Equiv.trans (Equiv.cast (congrArg _ this)) (finSuccEquiv' (Fin.cast this i))

end OptionEquivPrime

section Fold

/-- Congruence for `dfoldl` -/
theorem dfoldl_congr {n : ℕ}
    {α α' : Fin (n + 1) → Type u}
    {f : (i : Fin n) → α i.castSucc → α i.succ}
    {f' : (i : Fin n) → α' i.castSucc → α' i.succ}
    {init : α 0} {init' : α' 0}
    (hα : ∀ i, α i = α' i)
    (hf : ∀ i a, f i a = (cast (hα _).symm (f' i (cast (hα _) a))))
    (hinit : init = cast (hα 0).symm init') :
      dfoldl n α f init = cast (hα (last n)).symm (dfoldl n α' f' init') := by
  have hα' : α = α' := funext hα
  subst hα'
  simp_all only [cast_eq]
  have hf' : f = f' := funext₂ hf
  subst hf'
  subst hinit
  rfl

/-- Congruence for `dfoldl` whose type vectors are indexed by `ι` and have a `DCast` instance

Note that we put `cast` (instead of `dcast`) in the theorem statement for easier matching,
but `dcast` inside the hypotheses for downstream proving. -/
theorem dfoldl_congr_dcast {n : ℕ}
    {ι : Type v} {α α' : Fin (n + 1) → ι} {β : ι → Type u} [DCast ι β]
    {f : (i : Fin n) → β (α i.castSucc) → β (α i.succ)}
    {f' : (i : Fin n) → β (α' i.castSucc) → β (α' i.succ)}
    {init : β (α 0)} {init' : β (α' 0)}
    (hα : ∀ i, α i = α' i)
    (hf : ∀ i a, f i a = (dcast (hα _).symm (f' i (dcast (hα _) a))))
    (hinit : init = dcast (hα 0).symm init') :
      dfoldl n (fun i => β (α i)) f init =
        cast (by have := funext hα; subst this; simp) (dfoldl n (fun i => β (α' i)) f' init') := by
  have hα' : α = α' := funext hα
  cases hα'
  simp_all only [dcast_eq, cast_eq]
  simp at hf
  have hf' : f = f' := funext₂ hf
  cases hf'
  cases hinit
  rfl

/-- Distribute `dcast` inside `dfoldl`. Requires the minimal condition of `α = α'` -/
theorem dfoldl_dcast {ι : Type v} {β : ι → Type u} [DCast ι β]
    {n : ℕ} {α α' : Fin (n + 1) → ι}
    {f : (i : Fin n) → β (α i.castSucc) → β (α i.succ)} {init : β (α 0)}
    (hα : ∀ i, α i = α' i) :
      dcast (hα (last n)) (dfoldl n (fun i => β (α i)) f init) =
        dfoldl n (fun i => β (α' i))
          (fun i a => dcast (hα _) (f i (dcast (hα _).symm a))) (dcast (hα 0) init) := by
  have hα' : α = α' := funext hα
  subst hα'
  simp_all only [dcast_eq]

-- theorem dfoldl_dcast₂ {n : ℕ}
--     {ι₁ : Type v} {ι₂ : ι₁ → Type w} {α α' : Fin (n + 1) → (i : ι₁) → ι₂ i}
--     {β : (i : ι₁) → ι₂ i → Type u}
--     {f : (i : Fin n) → β (α i.castSucc) → β (α i.succ) (ι₂ (α i.succ))}
--     {f' : (i : Fin n) → β (α' i.castSucc) → β (α' i.succ)}
--     {init : β (α 0)} {init' : β (α' 0)}
--     (hα : ∀ i, α i = α' i)
--     (hf : ∀ i a, f i a = (cast (congrArg β (hα _)).symm (f' i (cast (congrArg β (hα _)) a))))
--     (hinit : init = cast (congrArg β (hα 0).symm) init') :
--       dfoldl n (β ∘ α) f init =
--         cast (congrArg β (hα (last n)).symm) (dfoldl n (β ∘ α') f' init') := by
--   have hα' : α = α' := funext hα
--   subst hα'
--   simp_all
--   have hf' : f = f' := funext₂ hf
--   subst hf'
--   subst hinit
--   rfl

end Fold

<<<<<<< HEAD
section Lift

variable {α : Type*}
         {m n : ℕ}

/-
  Basic ad-hoc lifting;
  - `liftF : (Fin n → α) → ℕ → α`
  - `liftF` : (ℕ → α) → Fin n → α
  These invert each other assuming appropriately-bounded domains.

  These are specialised versions of true lifts that uses `Nonempty` / `Inhabited`
  and take the complement of the finite set which is the domain of the function being lifted.
-/

variable [Zero α] {f : ℕ → α} {f' : Fin n → α}

/--
  `liftF` lifts functions over domains `Fin n` to functions over domains `ℕ`
  by returning `0` on points `≥ n`.
-/
def liftF (f : Fin n → α) : ℕ → α :=
  fun m ↦ if h : m < n then f ⟨m, h⟩ else 0

/--
  `liftF'` lifts functions over domains `ℕ` to functions over domains `Fin n`
  by taking the obvious injection.
-/
def liftF' (f : ℕ → α) : Fin n → α :=
  fun m ↦ f m.1

open Fin (liftF' liftF)

@[simp]
lemma liftF_succ {f : Fin (n + 1) → α} : liftF f n = f ⟨n, Nat.lt_add_one _⟩ := by
  aesop (add simp liftF)

lemma liftF'_liftF_of_lt {k : Fin m} (h : k < n) :
  liftF' (n := m) (liftF (n := n) f') k = f' ⟨k, by omega⟩ := by
  aesop (add simp [liftF, liftF'])

@[simp]
lemma liftF'_liftF_succ {f : Fin (n + 1) → α} {x : Fin n} :
  liftF' (liftF (n := n + 1) f) x = f x.castSucc := by
  aesop (add simp [liftF, liftF']) (add safe (by omega))

@[simp]
lemma liftF'_liftF : Function.LeftInverse liftF' (liftF (α := α) (n := n)) := by
  aesop (add simp [Function.LeftInverse, liftF, liftF'])

@[simp]
lemma liftF'_liftF_eq : liftF' (liftF f') = f' := by unfold liftF' liftF; simp

lemma liftF_liftF'_of_lt (h : m < n) : liftF (liftF' (n := n) f) m = f m := by
  aesop (add simp liftF)

@[simp]
lemma liftF_liftF'_succ : liftF (liftF' (n := n + 1) f) n = f n := by
  aesop (add simp liftF)

lemma liftF_eval {f : Fin n → α} {i : Fin n} :
  liftF f i.val = f i := by
  aesop (add simp liftF)

lemma lt_of_liftF_ne_zero {f : Fin n → α} {i : ℕ}
  (h : liftF f i ≠ 0)
  : i < n := by
  aesop (add simp liftF)

lemma liftF_ne_zero_of_lt {i : ℕ} (h : i < n) : liftF f' i ≠ 0 ↔ f' ⟨i, h⟩ ≠ 0 := by
  aesop (add simp liftF)

lemma liftF_eq_of_lt {i : ℕ} (h : i < n) : liftF f' i = f' ⟨i, h⟩ := by
  aesop (add simp liftF)

@[simp]
lemma liftF_zero_eq_zero
  : liftF (fun (_ : Fin n) ↦ (0 : α)) = (fun _ ↦ (0 : α)) := by
  aesop (add simp liftF)

@[simp]
lemma liftF'_zero_eq_zero
  : liftF' (fun _ ↦ (0 : α)) = (fun (_ : Fin n) ↦ (0 : α)) := by
  aesop (add simp liftF')

abbrev contract (m : ℕ) (f : Fin n → α) := liftF (liftF' (n := m) (liftF f))

open Fin (contract)

lemma contract_eq_liftF_of_lt {k : ℕ} (h₁ : k < m) :
  contract m f' k = liftF f' k := by
  aesop (add simp [contract, liftF, liftF'])

attribute [simp] contract.eq_def

variable {F : Type*} [Semiring F] {p : Polynomial F}

open Polynomial

lemma eval_liftF_of_lt {f : Fin m → F} (h : n < m) :
  eval (liftF f n) p = eval (f ⟨n, h⟩) p := by
  aesop (add simp liftF)

@[simp]
lemma liftF'_p_coeff {p : F[X]} {k : ℕ} {i : Fin k} : liftF' p.coeff i = p.coeff i := by 
  simp [liftF']

end Lift

=======
>>>>>>> 597ea034
end Fin<|MERGE_RESOLUTION|>--- conflicted
+++ resolved
@@ -653,116 +653,4 @@
 
 end Fold
 
-<<<<<<< HEAD
-section Lift
-
-variable {α : Type*}
-         {m n : ℕ}
-
-/-
-  Basic ad-hoc lifting;
-  - `liftF : (Fin n → α) → ℕ → α`
-  - `liftF` : (ℕ → α) → Fin n → α
-  These invert each other assuming appropriately-bounded domains.
-
-  These are specialised versions of true lifts that uses `Nonempty` / `Inhabited`
-  and take the complement of the finite set which is the domain of the function being lifted.
--/
-
-variable [Zero α] {f : ℕ → α} {f' : Fin n → α}
-
-/--
-  `liftF` lifts functions over domains `Fin n` to functions over domains `ℕ`
-  by returning `0` on points `≥ n`.
--/
-def liftF (f : Fin n → α) : ℕ → α :=
-  fun m ↦ if h : m < n then f ⟨m, h⟩ else 0
-
-/--
-  `liftF'` lifts functions over domains `ℕ` to functions over domains `Fin n`
-  by taking the obvious injection.
--/
-def liftF' (f : ℕ → α) : Fin n → α :=
-  fun m ↦ f m.1
-
-open Fin (liftF' liftF)
-
-@[simp]
-lemma liftF_succ {f : Fin (n + 1) → α} : liftF f n = f ⟨n, Nat.lt_add_one _⟩ := by
-  aesop (add simp liftF)
-
-lemma liftF'_liftF_of_lt {k : Fin m} (h : k < n) :
-  liftF' (n := m) (liftF (n := n) f') k = f' ⟨k, by omega⟩ := by
-  aesop (add simp [liftF, liftF'])
-
-@[simp]
-lemma liftF'_liftF_succ {f : Fin (n + 1) → α} {x : Fin n} :
-  liftF' (liftF (n := n + 1) f) x = f x.castSucc := by
-  aesop (add simp [liftF, liftF']) (add safe (by omega))
-
-@[simp]
-lemma liftF'_liftF : Function.LeftInverse liftF' (liftF (α := α) (n := n)) := by
-  aesop (add simp [Function.LeftInverse, liftF, liftF'])
-
-@[simp]
-lemma liftF'_liftF_eq : liftF' (liftF f') = f' := by unfold liftF' liftF; simp
-
-lemma liftF_liftF'_of_lt (h : m < n) : liftF (liftF' (n := n) f) m = f m := by
-  aesop (add simp liftF)
-
-@[simp]
-lemma liftF_liftF'_succ : liftF (liftF' (n := n + 1) f) n = f n := by
-  aesop (add simp liftF)
-
-lemma liftF_eval {f : Fin n → α} {i : Fin n} :
-  liftF f i.val = f i := by
-  aesop (add simp liftF)
-
-lemma lt_of_liftF_ne_zero {f : Fin n → α} {i : ℕ}
-  (h : liftF f i ≠ 0)
-  : i < n := by
-  aesop (add simp liftF)
-
-lemma liftF_ne_zero_of_lt {i : ℕ} (h : i < n) : liftF f' i ≠ 0 ↔ f' ⟨i, h⟩ ≠ 0 := by
-  aesop (add simp liftF)
-
-lemma liftF_eq_of_lt {i : ℕ} (h : i < n) : liftF f' i = f' ⟨i, h⟩ := by
-  aesop (add simp liftF)
-
-@[simp]
-lemma liftF_zero_eq_zero
-  : liftF (fun (_ : Fin n) ↦ (0 : α)) = (fun _ ↦ (0 : α)) := by
-  aesop (add simp liftF)
-
-@[simp]
-lemma liftF'_zero_eq_zero
-  : liftF' (fun _ ↦ (0 : α)) = (fun (_ : Fin n) ↦ (0 : α)) := by
-  aesop (add simp liftF')
-
-abbrev contract (m : ℕ) (f : Fin n → α) := liftF (liftF' (n := m) (liftF f))
-
-open Fin (contract)
-
-lemma contract_eq_liftF_of_lt {k : ℕ} (h₁ : k < m) :
-  contract m f' k = liftF f' k := by
-  aesop (add simp [contract, liftF, liftF'])
-
-attribute [simp] contract.eq_def
-
-variable {F : Type*} [Semiring F] {p : Polynomial F}
-
-open Polynomial
-
-lemma eval_liftF_of_lt {f : Fin m → F} (h : n < m) :
-  eval (liftF f n) p = eval (f ⟨n, h⟩) p := by
-  aesop (add simp liftF)
-
-@[simp]
-lemma liftF'_p_coeff {p : F[X]} {k : ℕ} {i : Fin k} : liftF' p.coeff i = p.coeff i := by 
-  simp [liftF']
-
-end Lift
-
-=======
->>>>>>> 597ea034
 end Fin
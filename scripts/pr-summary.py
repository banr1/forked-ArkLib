import os
import re
import sys
from datetime import datetime
import google.generativeai as genai
from github import Github, Auth

# --- Constants ---
MAX_DIFF_TOKENS = 1_500_000
COMMENT_IDENTIFIER = "<!-- gemini-pr-summary -->"
SORRY_KEYWORDS = ["theorem", "def", "lemma", "instance", "example", "corollary", "proposition"]

# --- AI Summary Generation ---
def generate_ai_summary(diff):
    """Generates a concise, high-level summary of a git diff using the Gemini API."""
    if len(diff) > MAX_DIFF_TOKENS:
        diff = diff[:MAX_DIFF_TOKENS]
        truncated = True
    else:
        truncated = False

    model = genai.GenerativeModel('gemini-2.5-pro')
    prompt = f"""
    Please provide a concise, high-level summary of the following git diff.
    Focus on the key changes and their purpose. Do not describe the changes line-by-line.
    Use bullet points for clarity if needed.

    Diff:
    {diff}
    """
    try:
        response = model.generate_content(prompt)
        return response.text, truncated
    except Exception as e:
        return f"Error generating summary: {e}", False

# --- Diff Analysis ---
def analyze_diff(diff):
    """Parses a git diff to extract statistics and track 'sorry's using stable identifiers."""
    files_changed = set()
    lines_added = 0
    lines_removed = 0
    added_sorries = []
    removed_sorries = []
    affected_sorries = []

    current_file = ""
    old_line_num = 0
    new_line_num = 0
    current_decl_header = ""
    current_decl_name = ""

    file_path_regex = re.compile(r'diff --git a/(.+) b/(.+)')
    hunk_header_regex = re.compile(r'@@ -(\d+),?(\d*) \+(\d+),?(\d*) @@')
    name_extract_regex = re.compile(
        r".*?(?:theorem|lemma|def|instance|example|opaque|abbrev|inductive|structure)\s+"
        r"([^\s\(\{:]+)"
    )

    raw_added = {}
    raw_removed = {}

    for line in diff.splitlines():
        file_match = file_path_regex.match(line)
        if file_match:
            current_file = file_match.group(2)
            files_changed.add(current_file)
            current_decl_header = ""
            current_decl_name = ""
            continue

        hunk_match = hunk_header_regex.match(line)
        if hunk_match:
            old_line_num = int(hunk_match.group(1))
            new_line_num = int(hunk_match.group(3))
            current_decl_header = ""
            current_decl_name = ""
            continue

        if line.startswith("---") or line.startswith("+++"):
            continue

<<<<<<< HEAD
        # --- Only process .lean files for sorry tracking ---
        if not current_file.endswith(".lean"):
            continue

        elif line.startswith('+'):
=======
        if line.startswith('+'):
>>>>>>> fb53eab3
            lines_added += 1
        elif line.startswith('-'):
            lines_removed += 1

        if current_file.endswith(".lean"):
            stripped_line = line.lstrip('+- ')
            if any(stripped_line.startswith(keyword + ' ') for keyword in SORRY_KEYWORDS):
                current_decl_header = re.sub(r"^[+-]\s*", "", line)
                name_match = name_extract_regex.match(current_decl_header)
                if name_match:
                    current_decl_name = name_match.group(1)

            if 'sorry' in line and current_decl_name:
                comment_pos = line.find("--")
                sorry_pos = line.find("sorry")
                if comment_pos != -1 and sorry_pos > comment_pos:
                    continue

                stable_id = f"{current_decl_name}@{current_file}"
                sorry_info = {
                    'id': stable_id,
                    'file': current_file,
                    'name': current_decl_name,
                    'header': current_decl_header.split(":=")[0].strip()
                }

                if line.startswith('+'):
                    sorry_info['line'] = new_line_num
                    raw_added[stable_id] = sorry_info
                elif line.startswith('-'):
                    sorry_info['line'] = old_line_num
                    raw_removed[stable_id] = sorry_info

            if line.startswith('+'):
                new_line_num += 1
            elif line.startswith('-'):
                old_line_num += 1
            else:
                old_line_num += 1
                new_line_num += 1

    added_ids = set(raw_added.keys())
    removed_ids = set(raw_removed.keys())

    affected_ids = added_ids.intersection(removed_ids)
    
    for sid in affected_ids:
        affected_sorries.append({
            'id': sid,
            'file': raw_added[sid]['file'],
            'context': raw_added[sid]['header'],
            'old_line': raw_removed[sid]['line'],
            'new_line': raw_added[sid]['line']
        })

    for sid in added_ids - affected_ids:
        added_sorries.append(f"`{raw_added[sid]['header']}` in `{raw_added[sid]['file']}`")

    for sid in removed_ids - affected_ids:
        removed_sorries.append(f"`{raw_removed[sid]['header']}` in `{raw_removed[sid]['file']}`")

    stats = {
        "files_changed": len(files_changed),
        "lines_added": lines_added,
        "lines_removed": lines_removed,
    }
    return stats, added_sorries, removed_sorries, affected_sorries

# --- Comment Formatting ---
def format_summary(ai_summary, stats, added_sorries, removed_sorries, affected_sorries, truncated, issues):
    """Formats the final summary comment in Markdown."""
    
    summary = f"### 🤖 Gemini PR Summary\n\n{COMMENT_IDENTIFIER}\n\n"
    summary += f"{ai_summary}\n"
    if truncated:
        summary += "> *Note: The diff was too large to be fully analyzed and was truncated.*\\n"
    
    summary += "\n---\n\n"
    summary += "**Analysis of Changes**\n\n"
    summary += "| Metric | Count |\n| --- | --- |\n"
    summary += f"| 📝 **Files Changed** | {stats['files_changed']} |\n"
    summary += f"| ✅ **Lines Added** | {stats['lines_added']} |\n"
    summary += f"| ❌ **Lines Removed** | {stats['lines_removed']} |\n"

    summary += "\n---\n\n"
    summary += "**`sorry` Tracking**\n\n"
    
    if removed_sorries:
        summary += f"*   ✅ **Removed:** {len(removed_sorries)} `sorry`(s)\n"
        for sorry in removed_sorries:
            summary += f"    *   {sorry}\n"
    
    if added_sorries:
        summary += f"*   ❌ **Added:** {len(added_sorries)} `sorry`(s)\n"
        for sorry in added_sorries:
            summary += f"    *   {sorry}\n"

    if affected_sorries:
        summary += f"*   ✏️ **Affected:** {len(affected_sorries)} `sorry`(s) (line number changed)\n"
        for sorry in affected_sorries:
            # Find the corresponding issue by searching for the stable ID in the issue body
            issue_link = ""
            stable_id_comment = f"<!-- sorry-tracker-id: {sorry['id']} -->"
            print(f"Searching for ID: '{stable_id_comment}'") # DEBUG
            for issue in issues:
                print(f"Checking issue #{issue.number} body: '{issue.body}'") # DEBUG
                if issue.body and stable_id_comment in issue.body:
                    issue_link = f" (Issue #{issue.number})"
                    break
            summary += f"    *   `{sorry['context']}` in `{sorry['file']}` moved from L{sorry['old_line']} to L{sorry['new_line']}{issue_link}\n"


    if not added_sorries and not removed_sorries and not affected_sorries:
        summary += "*   No `sorry`s were added, removed, or affected.\n"

    timestamp = datetime.utcnow().strftime("%Y-%m-%d %H:%M UTC")
    summary += f"\n---\n\n*Last updated: {timestamp}. See the [main CI run](https://github.com/{os.environ['GITHUB_REPOSITORY']}/actions) for build status.*"
    
    return summary


def find_sorry_issues(repo):
    """Finds all open issues with the 'proof wanted' label."""
    try:
        return repo.get_issues(state="open", labels=["proof wanted"])
    except Exception as e:
        print(f"Warning: Could not fetch issues. {e}")
        return []

# --- GitHub Interaction ---
def post_github_comment(summary):
    """Finds and updates an existing comment or creates a new one."""
    token = os.environ["GITHUB_TOKEN"]
    repo_name = os.environ["GITHUB_REPOSITORY"]
    pr_number = int(os.environ["PR_NUMBER"])

    auth = Auth.Token(token)
    g = Github(auth=auth)
    repo = g.get_repo(repo_name)
    pr = repo.get_pull(pr_number)

    existing_comment = None
    for comment in pr.get_issue_comments():
        if COMMENT_IDENTIFIER in comment.body:
            existing_comment = comment
            break
    
    if existing_comment:
        existing_comment.edit(summary)
        print("Updated existing comment.")
    else:
        pr.create_issue_comment(summary)
        print("Created a new comment.")

# --- Main Execution ---
if __name__ == "__main__":
    if "GEMINI_API_KEY" not in os.environ:
        print("Error: GEMINI_API_KEY environment variable not set.")
        sys.exit(1)
    genai.configure(api_key=os.environ["GEMINI_API_KEY"])

    try:
        with open("pr.diff", "r") as f:
            diff = f.read()
    except FileNotFoundError:
        print("Error: pr.diff not found.")
        sys.exit(1)

    stats, added_sorries, removed_sorries, affected_sorries = analyze_diff(diff)
    ai_summary, truncated = generate_ai_summary(diff)
    
    # Fetch sorry issues
    token = os.environ.get("GITHUB_TOKEN")
    repo_name = os.environ.get("GITHUB_REPOSITORY")
    issues = []
    if token and repo_name:
        auth = Auth.Token(token)
        g = Github(auth=auth)
        repo = g.get_repo(repo_name)
        issues = find_sorry_issues(repo)
        print(f"Found {issues.totalCount} issues with 'proof wanted' label.") # DEBUG

    final_summary = format_summary(ai_summary, stats, added_sorries, removed_sorries, affected_sorries, truncated, issues)
    
    if "GITHUB_TOKEN" not in os.environ:
        print("Not in GitHub Actions context. Printing summary instead of posting:")
        print(final_summary)
    else:
        post_github_comment(final_summary)<|MERGE_RESOLUTION|>--- conflicted
+++ resolved
@@ -80,16 +80,14 @@
         if line.startswith("---") or line.startswith("+++"):
             continue
 
-<<<<<<< HEAD
+
         # --- Only process .lean files for sorry tracking ---
         if not current_file.endswith(".lean"):
             continue
-
+            
         elif line.startswith('+'):
-=======
-        if line.startswith('+'):
->>>>>>> fb53eab3
             lines_added += 1
+            
         elif line.startswith('-'):
             lines_removed += 1
 
